--- conflicted
+++ resolved
@@ -38,11 +38,8 @@
             <property name="allowMissingParamTags" value="true"/>
             <property name="allowMissingReturnTag" value="true"/>
         </module>
-<<<<<<< HEAD
+        <module name="ModifierOrder"/>
         <module name="NeedBraces"/>
-=======
-        <module name="ModifierOrder"/>
->>>>>>> 7229edfe
         <module name="NoWhitespaceBeforeCaseDefaultColon"/>
         <module name="OneTopLevelClass"/>
         <module name="OuterTypeFilename" />
