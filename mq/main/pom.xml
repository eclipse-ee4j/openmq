--- conflicted
+++ resolved
@@ -23,15 +23,9 @@
     <modelVersion>4.0.0</modelVersion>
 
     <parent>
-<<<<<<< HEAD
-	<groupId>org.glassfish.mq</groupId>
-	<artifactId>project</artifactId>
-	<version>5.1.2-SNAPSHOT</version>
-=======
         <groupId>org.glassfish.mq</groupId>
         <artifactId>project</artifactId>
         <version>5.1.3-SNAPSHOT</version>
->>>>>>> 2f2a2fb8
     </parent>
 
     <artifactId>mq</artifactId>
@@ -71,19 +65,6 @@
         <hk2.plugin.version>2.5.0</hk2.plugin.version>
         <hk2.config-generator.version>5.1.0-RC2</hk2.config-generator.version>
         <glassfishbuild.version>3.2.4</glassfishbuild.version>
-<<<<<<< HEAD
-        <glassfish.version>4.1.2</glassfish.version>
-        <grizzly.version>2.4.1</grizzly.version>
-
-	<!-- begin of websocket dependencies -->
-		<json.version>1.1</json.version>
-        <tyrus.version>1.13.1</tyrus.version>
-	<!-- end of websocket dependencies -->
-	
-        <servlet-api.version>4.0.0</servlet-api.version>
-        <jsp-api.version>2.3.2-b02</jsp-api.version>
-        <javax.resource-api.version>1.7</javax.resource-api.version>
-=======
         <glassfish.version>5.1.0-RC2</glassfish.version>
         
         <grizzly.version>2.4.4</grizzly.version>
@@ -97,7 +78,6 @@
         <servlet-api.version>4.0.2</servlet-api.version>
         <jsp-api.version>2.3.4</jsp-api.version>
         <jakarta.resource-api.version>1.7.3</jakarta.resource-api.version>
->>>>>>> 2f2a2fb8
         <javahelp.version>2.0.06</javahelp.version>
 
         <javamail.version>1.6.3</javamail.version>
@@ -111,21 +91,10 @@
     </properties>
 
     <modules>
-<<<<<<< HEAD
-        <!-- Don't add any other module here. Instead add them in default profile -->
-        <!-- To avoid JVM crash while using JDK 6, we are not
-             building this module in anonymous profile anymore.
-             See bug #6766662 for more details.
-              <module>build</module>
-        TODO is JDK 6 support still needed?
-        -->
-        
-=======
         <!-- Don't add any other module here. Instead add them in default 
             profile -->
         <!-- To avoid JVM crash while using JDK 6, we are not building this 
             module in anonymous profile anymore. See bug #6766662 for more details. <module>build</module> -->
->>>>>>> 2f2a2fb8
     </modules>
 
     <profiles>
@@ -137,16 +106,9 @@
             </activation>
 
             <modules>
-<<<<<<< HEAD
-                <!-- Every time you change module list, please change
-                     the same under release profiles as well (below) -->
- 		<!-- Also, for now every time you change the module list,
-		     please update mq-nucleus/install-mq2nucleus.sh -->
-=======
                 <!-- Every time you change module list, please change the 
                     same under release profiles as well (below). -->
 
->>>>>>> 2f2a2fb8
                 <module>logger</module>
                 <module>comm-util</module>
                 <module>comm-io</module>
@@ -163,12 +125,8 @@
                 <module>mq-broker</module>
                 <module>mq-client</module>
                 <module>mq-admin</module>
-<<<<<<< HEAD
-                <!-- FIXME make Ant Goal work if possible in Jenkins module>packager-opensource</module -->
-=======
                 <module>packager-opensource</module>
                 <!-- FIXME make the Ant goal work at least in Jenkins >module>packager-opensource</module -->
->>>>>>> 2f2a2fb8
             </modules>
         </profile>
     </profiles>
@@ -925,14 +883,4 @@
         </dependency>
     </dependencies>
 
-<<<<<<< HEAD
-   <repositories>
-        <repository>
-            <id>maven.java.net.promoted</id>
-            <name>Maven Java Net Promoted</name>
-            <url>https://maven.java.net/content/repositories/promoted/</url>
-        </repository>
-    </repositories>
-=======
->>>>>>> 2f2a2fb8
 </project>