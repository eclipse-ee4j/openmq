<?xml version="1.0" encoding="UTF-8"?>
<!--

    Copyright (c) 2012, 2018 Oracle and/or its affiliates. All rights reserved.

    This program and the accompanying materials are made available under the
    terms of the Eclipse Public License v. 2.0, which is available at
    http://www.eclipse.org/legal/epl-2.0.

    This Source Code may also be made available under the following Secondary
    Licenses when the conditions for such availability set forth in the
    Eclipse Public License v. 2.0 are satisfied: GNU General Public License,
    version 2 with the GNU Classpath Exception, which is available at
    https://www.gnu.org/software/classpath/license.html.

    SPDX-License-Identifier: EPL-2.0 OR GPL-2.0 WITH Classpath-exception-2.0

-->

<project xmlns="http://maven.apache.org/POM/4.0.0" xmlns:xsi="http://www.w3.org/2001/XMLSchema-instance"
         xsi:schemaLocation="http://maven.apache.org/POM/4.0.0 http://maven.apache.org/maven-v4_0_0.xsd">
    <modelVersion>4.0.0</modelVersion>

    <parent>
<<<<<<< HEAD
       <groupId>org.glassfish.mq</groupId>
       <artifactId>mq</artifactId>
       <version>5.1.2-SNAPSHOT</version>
=======
        <groupId>org.glassfish.mq</groupId>
        <artifactId>mq</artifactId>
        <version>5.1.3-SNAPSHOT</version>
>>>>>>> 2f2a2fb8
    </parent>

    <artifactId>mq-broker</artifactId>
    <packaging>pom</packaging>
    <name>MQ Broker Modules</name>

    <modules>
<<<<<<< HEAD
	<module>broker-comm</module>
	<module>broker-core</module>
	<module>cluster</module>
	<module>persist-file</module>
	<module>persist-jdbc</module>
	<module>partition</module>
=======
        <module>broker-comm</module>
        <module>broker-core</module>
        <module>cluster</module>
        <module>persist-file</module>
        <module>persist-jdbc</module>
        <module>partition</module>
>>>>>>> 2f2a2fb8
    </modules>

</project><|MERGE_RESOLUTION|>--- conflicted
+++ resolved
@@ -22,15 +22,9 @@
     <modelVersion>4.0.0</modelVersion>
 
     <parent>
-<<<<<<< HEAD
-       <groupId>org.glassfish.mq</groupId>
-       <artifactId>mq</artifactId>
-       <version>5.1.2-SNAPSHOT</version>
-=======
         <groupId>org.glassfish.mq</groupId>
         <artifactId>mq</artifactId>
         <version>5.1.3-SNAPSHOT</version>
->>>>>>> 2f2a2fb8
     </parent>
 
     <artifactId>mq-broker</artifactId>
@@ -38,21 +32,12 @@
     <name>MQ Broker Modules</name>
 
     <modules>
-<<<<<<< HEAD
-	<module>broker-comm</module>
-	<module>broker-core</module>
-	<module>cluster</module>
-	<module>persist-file</module>
-	<module>persist-jdbc</module>
-	<module>partition</module>
-=======
         <module>broker-comm</module>
         <module>broker-core</module>
         <module>cluster</module>
         <module>persist-file</module>
         <module>persist-jdbc</module>
         <module>partition</module>
->>>>>>> 2f2a2fb8
     </modules>
 
 </project>