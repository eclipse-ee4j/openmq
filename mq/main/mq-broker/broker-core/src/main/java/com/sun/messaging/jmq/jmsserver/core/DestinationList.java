/*
 * Copyright (c) 2000, 2020 Oracle and/or its affiliates. All rights reserved.
<<<<<<< HEAD
 * Copyright (c) 2020 Contributors to Eclipse Foundation
 * Copyright (c) 2020 Payara Services Ltd.
=======
 * Copyright (c) 2020, 2021 Contributors to Eclipse Foundation
>>>>>>> 7b193e66
 *
 * This program and the accompanying materials are made available under the
 * terms of the Eclipse Public License v. 2.0, which is available at
 * http://www.eclipse.org/legal/epl-2.0.
 *
 * This Source Code may also be made available under the following Secondary
 * Licenses when the conditions for such availability set forth in the
 * Eclipse Public License v. 2.0 are satisfied: GNU General Public License,
 * version 2 with the GNU Classpath Exception, which is available at
 * https://www.gnu.org/software/classpath/license.html.
 *
 * SPDX-License-Identifier: EPL-2.0 OR GPL-2.0 WITH Classpath-exception-2.0
 */

/*
 */

package com.sun.messaging.jmq.jmsserver.core;

import java.util.concurrent.ExecutorService;
import java.util.concurrent.Executors;
import java.util.concurrent.TimeUnit;
import java.util.concurrent.locks.Lock;
import java.util.concurrent.locks.ReentrantReadWriteLock;
import com.sun.messaging.jmq.jmsserver.DMQ;
import com.sun.messaging.jmq.util.DestType;
import com.sun.messaging.jmq.util.SupportUtil;
import com.sun.messaging.jmq.util.ServiceType;
import com.sun.messaging.jmq.util.selector.*;
import com.sun.messaging.jmq.util.DestLimitBehavior;
import com.sun.messaging.jmq.util.DestScope;
import com.sun.messaging.jmq.util.UID;
import com.sun.messaging.jmq.util.GoodbyeReason;
import com.sun.messaging.jmq.io.Packet;
import com.sun.messaging.jmq.io.PacketType;
import com.sun.messaging.jmq.io.SysMessageID;
import com.sun.messaging.jmq.io.InvalidSysMessageIDException;
import com.sun.messaging.jmq.io.InvalidPacketException;
import com.sun.messaging.jmq.jmsserver.Globals;
import com.sun.messaging.jmq.jmsservice.BrokerEvent;
import com.sun.messaging.jmq.jmsserver.service.ConnectionUID;
import com.sun.messaging.jmq.jmsserver.service.Connection;
import com.sun.messaging.jmq.jmsserver.service.imq.IMQBasicConnection;
import com.sun.messaging.jmq.jmsserver.service.ConnectionManager;
import com.sun.messaging.jmq.jmsserver.util.BrokerException;
import com.sun.messaging.jmq.jmsserver.util.PartitionNotFoundException;
import com.sun.messaging.jmq.jmsserver.util.ConflictException;
import com.sun.messaging.jmq.jmsserver.config.*;
import com.sun.messaging.jmq.jmsserver.util.lists.AddReason;
import com.sun.messaging.jmq.jmsserver.util.lists.RemoveReason;
import com.sun.messaging.jmq.jmsserver.util.TransactionAckExistException;
import com.sun.messaging.jmq.jmsserver.data.TransactionUID;
import com.sun.messaging.jmq.jmsserver.data.handlers.RefCompare;
import com.sun.messaging.jmq.jmsserver.data.TransactionList;
import com.sun.messaging.jmq.jmsserver.data.TransactionState;
import com.sun.messaging.jmq.jmsserver.data.TransactionAcknowledgement;
import com.sun.messaging.jmq.jmsserver.persist.api.Store;
import com.sun.messaging.jmq.jmsserver.persist.api.PartitionedStore;
import com.sun.messaging.jmq.jmsserver.persist.api.TxnLoggingStore;
import com.sun.messaging.jmq.jmsserver.persist.api.NoPersistPartitionedStoreImpl;
import com.sun.messaging.jmq.jmsserver.persist.api.LoadException;
import com.sun.messaging.jmq.jmsserver.persist.api.PartitionListener;
import com.sun.messaging.jmq.jmsserver.cluster.api.ClusterBroadcast;
import com.sun.messaging.jmq.jmsserver.cluster.api.ClusteredBroker;
import com.sun.messaging.jmq.jmsserver.cluster.api.BrokerStatus;
import com.sun.messaging.jmq.util.log.Logger;
import com.sun.messaging.jmq.util.SizeString;
import com.sun.messaging.jmq.io.Status;
import com.sun.messaging.jmq.jmsserver.resources.BrokerResources;

import com.sun.messaging.jmq.jmsserver.management.agent.Agent;

import com.sun.messaging.jmq.util.lists.*;

import java.util.*;
import java.io.*;

/**
 */
public final class DestinationList implements ConnToPartitionStrategyContext {
    static boolean DEBUG = false;

    static final boolean DEBUG_CLUSTER = Globals.getConfig().getBooleanProperty(Globals.IMQ + ".cluster.debug.ha")
            || Globals.getConfig().getBooleanProperty(Globals.IMQ + ".cluster.debug.txn")
            || Globals.getConfig().getBooleanProperty(Globals.IMQ + ".cluster.debug.msg");

    static final String DEBUG_LISTS_PROP = Globals.IMQ + ".lists.debug";
    static boolean DEBUG_LISTS = Globals.getConfig().getBooleanProperty(DEBUG_LISTS_PROP);

    static final boolean NO_PRODUCER_FLOW = Globals.getConfig().getBooleanProperty(Globals.IMQ + ".noProducerFlow", false);

    /**
     * default consumer prefetch value
     */
    static final int DEFAULT_PREFETCH = 1000;

    static final boolean PERSIST_SYNC = Globals.getConfig().getBooleanProperty(Globals.IMQ + ".persist.file.sync.enabled", false);

    /**
     * default maximum number of producers/destination
     */
    public static final int DEFAULT_MAX_PRODUCERS = 100;

    public static final int UNLIMITED = -1;

    /**
     * default maximum size of a destination
     */
    private static final int DEFAULT_DESTINATION_SIZE = 100000;

    private static final int ALL_DESTINATIONS_MASK = 0;
    private static final int TEMP_DESTINATIONS_MASK = DestType.DEST_TEMP;

    private static final String AUTO_QUEUE_STR = Globals.IMQ + ".autocreate.queue";
    private static final String AUTO_TOPIC_STR = Globals.IMQ + ".autocreate.topic";
    private static final String DST_REAP_STR = Globals.IMQ + ".autocreate.reaptime";
    private static final String MSG_REAP_STR = Globals.IMQ + ".message.expiration.interval";

    private static final String CHECK_MSGS_RATE_AT_DEST_CAPACITY_RATIO_PROP = Globals.IMQ + ".cluster.prefetch.checkMsgRateAtCapacityRatio";

    static int CHECK_MSGS_RATE_AT_DEST_CAPACITY_RATIO = Globals.getConfig().getIntProperty(CHECK_MSGS_RATE_AT_DEST_CAPACITY_RATIO_PROP, 50);

    private static final String CHECK_MSGS_RATE_FOR_ALL_PROP = Globals.IMQ + ".cluster.prefetch.checkMsgRateAll";

    static boolean CHECK_MSGS_RATE_FOR_ALL = Globals.getConfig().getBooleanProperty(CHECK_MSGS_RATE_FOR_ALL_PROP, false);

    private static final long DEFAULT_TIME = 120;

    private static boolean ALLOW_QUEUE_AUTOCREATE = Globals.getConfig().getBooleanProperty(AUTO_QUEUE_STR, true);

    private static boolean ALLOW_TOPIC_AUTOCREATE = Globals.getConfig().getBooleanProperty(AUTO_TOPIC_STR, true);

    static long AUTOCREATE_EXPIRE = Globals.getConfig().getLongProperty(DST_REAP_STR, DEFAULT_TIME) * 1000;

    static long MESSAGE_EXPIRE = Globals.getConfig().getLongProperty(MSG_REAP_STR, DEFAULT_TIME) * 1000;

    static final boolean CAN_MONITOR_DEST = true;
    static final boolean CAN_USE_LOCAL_DEST = true;

    private static List<PartitionListener> partitionListeners = new ArrayList<PartitionListener>();

    static {
        if (Globals.getLogger().getLevel() <= Logger.DEBUG) {
            DEBUG = true;
        }

        if (DEBUG) {
            Globals.getLogger().log(Logger.INFO, "Syncing message store: " + PERSIST_SYNC);
        }

        if (NO_PRODUCER_FLOW) {
            Globals.getLogger().log(Logger.INFO, "Producer flow control is turned off ");
        }
    }

    /**
     * maximum size of a batch of messages/producer
     */
    public static final int DEFAULT_MAX_PRODUCER_BATCH = 1000;

    public static final int MAX_PRODUCER_BATCH = Globals.getConfig().getIntProperty(Globals.IMQ + ".producer.maxBatch", DEFAULT_MAX_PRODUCER_BATCH);

    public static final int MAX_PRODUCER_BYTES_BATCH = -1;

    private static final String AUTO_MAX_NUM_MSGS = Globals.IMQ + ".autocreate.destination.maxNumMsgs";
    private static final String AUTO_MAX_TOTAL_BYTES = Globals.IMQ + ".autocreate.destination.maxTotalMsgBytes";
    private static final String AUTO_MAX_BYTES_MSG = Globals.IMQ + ".autocreate.destination.maxBytesPerMsg";
    public static final String AUTO_MAX_NUM_PRODUCERS = Globals.IMQ + ".autocreate.destination.maxNumProducers";
    private static final String AUTO_LOCAL_ONLY = Globals.IMQ + ".autocreate.destination.isLocalOnly";
    private static final String AUTO_LIMIT_BEHAVIOR = Globals.IMQ + ".autocreate.destination.limitBehavior";

    static int defaultMaxMsgCnt = Globals.getConfig().getIntProperty(AUTO_MAX_NUM_MSGS, DEFAULT_DESTINATION_SIZE);

    static int defaultProducerCnt = Globals.getConfig().getIntProperty(AUTO_MAX_NUM_PRODUCERS, DEFAULT_MAX_PRODUCERS);

    private static final long _defKByteDMQCapacity = 10 * 1024L;
    private static final long _defKByteCapacity = 10 * 1024 * 1024L;
    static SizeString defaultMaxMsgBytes = Globals.getConfig().getSizeProperty(AUTO_MAX_TOTAL_BYTES, _defKByteCapacity);

    private static final long _defKBytePerMsg = 10 * 1024L;
    static SizeString defaultMaxBytesPerMsg = Globals.getConfig().getSizeProperty(AUTO_MAX_BYTES_MSG, _defKBytePerMsg);

    static boolean defaultIsLocal = Globals.getConfig().getBooleanProperty(AUTO_LOCAL_ONLY, false);

    static int defaultLimitBehavior = DestLimitBehavior.getStateFromString(Globals.getConfig().getProperty(AUTO_LIMIT_BEHAVIOR, "REJECT_NEWEST"));

    // DEAD MESSAGE QUEUE PROPERTIES

    public static final String USE_DMQ_STR = Globals.IMQ + ".autocreate.destination.useDMQ";

    private static final String TRUNCATE_BODY_STR = Globals.IMQ + ".destination.DMQ.truncateBody";

    private static final String LOG_MSGS_STR = Globals.IMQ + ".destination.logDeadMsgs";

    public static final boolean defaultUseDMQ = Globals.getConfig().getBooleanProperty(USE_DMQ_STR, true);

    private static final boolean defaultTruncateBody = Globals.getConfig().getBooleanProperty(TRUNCATE_BODY_STR, false);

    private static final boolean defaultVerbose = Globals.getConfig().getBooleanProperty(LOG_MSGS_STR, false);

    private static final String DMQ_NAME = "mq.sys.dmq";

    static boolean autocreateUseDMQ = defaultUseDMQ;
    private static boolean storeBodyWithDMQ = !defaultTruncateBody;
    private static boolean verbose = defaultVerbose;

    private static final String SYSTEM_MAX_SIZE = Globals.IMQ + ".system.max_size";
    private static final String SYSTEM_MAX_COUNT = Globals.IMQ + ".system.max_count";
    public static final String MAX_MESSAGE_SIZE = Globals.IMQ + ".message.max_size";

    public static final String MIN_CONN_STRATEGY = "MIN_CONN";
    public static final String RR_CONN_STRATEGY = "ROUND_ROBIN";
    public static final String CONN_STRATEGY_PROP = Globals.IMQ + ".connection.loadBalanceToPartitionStrategy";
    public static final String CONN_STRATEGY_DEFAULT = MIN_CONN_STRATEGY;
    public static final String MIN_CONN_STRATEGY_CLASS = "com.sun.messaging.jmq.jmsserver.core.MinConnToPartitionStrategy";
    public static final String RR_CONN_STRATEGY_CLASS = "com.sun.messaging.jmq.jmsserver.core.RRConnToPartitionStrategy";

    private static ConnToPartitionStrategy partitionStrategy = null;

    /**
     * maximum size of any message (in bytes)
     */
    private static SizeString individual_max_size = null;

    /**
     * memory max
     */
    private static SizeString max_size = null;

    /**
     * message max
     */
    private static long message_max_count = 0;

    private static Object totalcntLock = new Object();

    /**
     * current size in bytes of total data
     */
    private static long totalbytes = 0;

    /**
     * current size of total data
     */
    private static int totalcnt = 0;
    private static int totalcntNonPersist = 0;

    private static boolean inited = false;
    private static boolean shutdown = false;

    static final Map<PartitionedStore, DestinationList> destinationListList = Collections
            .synchronizedMap(new LinkedHashMap<PartitionedStore, DestinationList>());

    private static DestinationList DL = Globals.getDestinationList();

    private static PartitionedStore ADMINP = new NoPersistPartitionedStoreImpl(PartitionedStore.ADMIN_UID);
    private static PartitionedStore REMOTEP = new NoPersistPartitionedStoreImpl(PartitionedStore.REMOTE_UID);

    private ArrayList<ConnectionUID> connections = new ArrayList<ConnectionUID>();

    private Object destinationListLock = new Object();
    private boolean valid = true;
    private boolean destsLoaded = false;

    Queue deadMessageQueue = null;

    /**
     * list of messages to destination
     */
    private final Map<SysMessageID, Set<PacketListDMPair>> packetlist = Collections.synchronizedMap(new HashMap<SysMessageID, Set<PacketListDMPair>>());

    final Map destinationList = Collections.synchronizedMap(new HashMap());

    private Logger logger = Globals.getLogger();
    private BrokerResources br = Globals.getBrokerResources();

    private PartitionedStore pstore = null;
    private TransactionList translist = null;

    private static boolean partitionModeInited = false;
    private static boolean partitionMode = false;
    private static boolean partitionMigratable = false;
    private String logsuffix = "";

    private static final String PARTITION_LOCK_TIMEOUT_PROP = Globals.IMQ + ".partition.lockTimeout";
    private static final long PARTITION_LOCK_TIMEOUT_DEFAULT = 300L; // seconds
    private static long partitionLockTimeout = Globals.getConfig().getLongProperty(PARTITION_LOCK_TIMEOUT_PROP, PARTITION_LOCK_TIMEOUT_DEFAULT);
    private static ReentrantReadWriteLock partitionLock = new ReentrantReadWriteLock();
    private static Lock partitionShareLock = partitionLock.readLock();
    private static Lock partitionExclusiveLock = partitionLock.writeLock();

    private static ExecutorService partitionMonitor = Executors.newSingleThreadExecutor();

    private Object subscriptionLock = new Object();
    private boolean duraSubscriptionInited = false;
    private boolean nonDuraSharedSubscriptionInited = false;

    /**
     * Only to be called from CoreLifecycle - the singleton DL
     */
    public DestinationList() {
    }

    DestinationList(PartitionedStore partition) {
        pstore = partition;
        if (partitionMode) {
            logsuffix = " [" + pstore + "]";
        }
    }

    public static PartitionedStore getAdminPartition() {
        return ADMINP;
    }

    public static PartitionedStore getRemotePartition() {
        return REMOTEP;
    }

    @Override
    public PartitionedStore getPartitionedStore() {
        return pstore;
    }

    public static void translistPostProcess(PartitionedStore ps) {
        DestinationList dl = null;
        if (ps != null) {
            dl = destinationListList.get(ps);
            dl.getTransactionList().postProcess();
            return;
        }
        ArrayList list = null;
        synchronized (destinationListList) {
            list = new ArrayList(destinationListList.values());
        }
        Iterator<DestinationList> itr = list.iterator();
        while (itr.hasNext()) {
            itr.next().getTransactionList().postProcess();
        }
    }

    public static TransactionList[] getTransactionList(PartitionedStore ps) {
        DestinationList dl = null;
        if (ps != null) {
            dl = destinationListList.get(ps);
            if (dl == null) {
                return new TransactionList[] { null };
            }
            return new TransactionList[] { dl.getTransactionList() };
        }
        int i = 0;
        synchronized (destinationListList) {
            int sz = destinationListList.size();
            TransactionList[] tls = new TransactionList[(sz == 0 ? 1 : sz)];
            tls[0] = null;
            Iterator<DestinationList> itr = destinationListList.values().iterator();
            while (itr.hasNext()) {
                tls[i++] = itr.next().getTransactionList();
            }
            return tls;
        }
    }

    TransactionList getTransactionList() {
        return translist;
    }

    public void setTransactionList(TransactionList tlist) {
        translist = tlist;
    }

    public static void storeBodyInDMQ(boolean store) {
        storeBodyWithDMQ = store;
    }

    public static boolean getStoreBodyInDMQ() {
        return storeBodyWithDMQ;
    }

    public static void setVerbose(boolean v) {
        verbose = v;
    }

    public static boolean getVerbose() {
        return verbose;
    }

    public static Queue[] getDMQ(PartitionedStore ps) {
        DestinationList dl = null;
        if (ps != null) {
            dl = destinationListList.get(ps);
            return new Queue[] { dl.getDMQ() };
        }
        int i = 0;
        synchronized (destinationListList) {
            int sz = destinationListList.size();
            Queue[] qs = new Queue[(sz == 0 ? 1 : sz)];
            qs[0] = null;
            Iterator<DestinationList> itr = destinationListList.values().iterator();
            while (itr.hasNext()) {
                qs[i] = itr.next().getDMQ();
            }
            return qs;
        }
    }

    Queue getDMQ() {
        if (pstore == null) {
            throw new RuntimeException("IllegalStateException: " + "DestinationList.getDMQ: no store partition set");
        }
        return deadMessageQueue;
    }

    private synchronized Queue createDMQ() throws BrokerException, IOException {

        if (pstore == null) {
            throw new RuntimeException("IllegalStateException: " + "DestinaionList.createDMQ: no store partition set");
        }

        DestinationUID uid = DestinationUID.getUID(DMQ_NAME, true);

        Queue dmq = null;
        dmq = (Queue) destinationList.get(uid);
        try {
            if (dmq == null) {
                Globals.getLogger().log(Logger.INFO, BrokerResources.I_DMQ_CREATING_DMQ);
                dmq = (Queue) createDestination(DMQ_NAME, DestType.DEST_TYPE_QUEUE | DestType.DEST_DMQ, true, false, null, false, false);
                dmq.maxProducerLimit = 0;
                dmq.scope = (Globals.getHAEnabled() ? DestScope.CLUSTER : DestScope.LOCAL);
                dmq.msgSizeLimit = null;
                dmq.setLimitBehavior(DestLimitBehavior.REMOVE_OLDEST);
                dmq.setByteCapacity(new SizeString(_defKByteDMQCapacity));
                dmq.setCapacity(1000);
                dmq.maxPrefetch = 1000;
                // deal with remaining properties
                dmq.isDMQ = true;
                dmq.useDMQ = false;
                dmq.update();
            }
        } catch (BrokerException ex) {
            if (ex.getStatusCode() == Status.CONFLICT) {
                // another broker may have created this while we were loading
                Globals.getLogger().logStack(Logger.DEBUG, "Another broker may have created the DMQ, reloading", ex);
                dmq = (Queue) pstore.getDestination(uid);
                if (dmq == null) {
                    ex.overrideStatusCode(Status.ERROR);
                    throw ex;
                }
                dmq.setDestinationList(this);
            } else {
                throw ex;
            }
        }
        dmq.load(true, null, null);
        return dmq;
    }

    public static boolean removeDeadMessage(PartitionedStore ps, SysMessageID sysid, String comment, Throwable exception, int deliverCnt, Reason r,
            String broker) throws IOException, BrokerException {

        PacketReference ref = get(ps, sysid);
        Destination d = ref.getDestination();
        return d.removeDeadMessage(ref, comment, exception, deliverCnt, r, broker);
    }

    public static void routeMoveAndForwardMessage(PacketReference oldRef, PacketReference newRef, Destination target) throws IOException, BrokerException {

        boolean route = target.queueMessage(newRef, false);
        if (route) {
            // we have space ... move the message in a single command
            Set s = target.routeAndMoveMessage(oldRef, newRef);
            if (s != null) {
                target.forwardMessage(s, newRef);
            }
        }
    }

    static int calcProducerBatchCnt(int destSize, int producers) {

        if (destSize == -1) {
            return MAX_PRODUCER_BATCH;
        }

        int p = producers;
        if (p <= 0) {
            p = DEFAULT_MAX_PRODUCERS;
        }

        int val = destSize / p;

        if (val <= 0) {
            val = 1;
        }

        if (val > MAX_PRODUCER_BATCH) {
            return MAX_PRODUCER_BATCH;
        }

        return val;
    }

    static long calcProducerBatchBytes(long destSize, int producers) {

        if (destSize == -1) {
            return -1;
        }

        int p = producers;
        if (p <= 0) {
            p = DEFAULT_MAX_PRODUCERS;
        }

        long val = destSize / p;

        if (val <= 0) {
            val = 1;
        }

        if (MAX_PRODUCER_BYTES_BATCH != -1 && val > MAX_PRODUCER_BYTES_BATCH) {
            return MAX_PRODUCER_BYTES_BATCH;
        }

        return val;
    }

    public static void resetAllMetrics(PartitionedStore ps) {
        DestinationList dl = null;
        if (ps != null) {
            dl = destinationListList.get(ps);
            dl.resetAllMetrics();
            return;
        }
        synchronized (destinationListList) {
            Iterator<DestinationList> itr = destinationListList.values().iterator();
            while (itr.hasNext()) {
                dl = itr.next();
                dl.resetAllMetrics();
            }
        }
    }

    private void resetAllMetrics() {
        Iterator itr = getAllDestinations(ALL_DESTINATIONS_MASK);
        while (itr.hasNext()) {
            Destination d = (Destination) itr.next();
            d.resetMetrics();
        }
    }

    @Override
    public String toString() {
        return (partitionMode ? "[" + pstore + "]" : super.toString());
    }

    public String toLongString() {
        return "DestinationList[" + pstore + "]valid=" + valid + ",loaded=" + destsLoaded;
    }

    public static Hashtable getAllDebugState() {
        Hashtable ht = new Hashtable();
        ht.put("TABLE", "All Destinations");
        ht.put("maxMsgSize", (individual_max_size == null ? "null" : individual_max_size.toString()));
        ht.put("maxTotalSize", (max_size == null ? "null" : max_size.toString()));
        ht.put("maxCount", String.valueOf(message_max_count));
        ht.put("totalBytes", String.valueOf(totalbytes));
        ht.put("totalCnt", String.valueOf(totalcnt));
        ht.put("totalCntNonPersist", String.valueOf(totalcntNonPersist));
        ht.put("sync", String.valueOf(PERSIST_SYNC));
        ht.put("noProducerFlow", String.valueOf(NO_PRODUCER_FLOW));
        ht.put("autoCreateTopics", String.valueOf(ALLOW_TOPIC_AUTOCREATE));
        ht.put("autoCreateQueue", String.valueOf(ALLOW_QUEUE_AUTOCREATE));
        ht.put("messageExpiration", String.valueOf(MESSAGE_EXPIRE));
        ht.put("producerBatch", String.valueOf(MAX_PRODUCER_BATCH));
        ht.put("QueueSpecific", Queue.getAllDebugState());

        ArrayList dls = null;
        synchronized (destinationListList) {
            dls = new ArrayList(destinationListList.keySet());
        }
        ht.put("partitionedStoreCnt", String.valueOf(dls.size()));
        Iterator itr = dls.iterator();
        PartitionedStore ps = null;
        DestinationList dl = null;
        while (itr.hasNext()) {
            ps = (PartitionedStore) itr.next();
            dl = destinationListList.get(ps);
            ht.put(ps.toString(), dl.getDebugState());
        }
        return ht;
    }

    public Hashtable getDebugState() {
        Hashtable ht = new Hashtable();
        ht.put("partitionedStore", (pstore == null ? "null" : pstore.toString()));
        ht.put("msgCnt", (packetlist == null ? "null" : String.valueOf(packetlist.size())));
        Hashtable destInfo = new Hashtable();
        if (destinationList != null) {
            ArrayList dlist = null;
            synchronized (destinationList) {
                dlist = new ArrayList(destinationList.keySet());
            }
            ht.put("destinationCnt", String.valueOf(dlist.size()));
            Iterator itr = dlist.iterator();
            while (itr.hasNext()) {
                DestinationUID duid = (DestinationUID) itr.next();
                Destination d = getDestination(duid);
                if (d == null) {
                    destInfo.put(duid.getLocalizedName(), "Unknown");
                } else {
                    destInfo.put(duid.getLocalizedName(), d.getDebugState());
                }
            }
        } else {
            ht.put("destinationCnt", "null");
        }
        ht.put("destinations", destInfo);
        return ht;
    }

    public static void remoteCheckMessageHomeChange(PacketReference ref, BrokerAddress broker) {
        BrokerAddress addr = ref.getBrokerAddress();
        if (addr != null && addr.equals(broker)) {
            return;
        }

        Set destroyConns = new HashSet();
        Map cc = ref.getRemoteConsumerUIDs();
        Consumer consumer = null;
        ConsumerUID cuid = null;
        Iterator citr = cc.entrySet().iterator();
        Map.Entry me = null;
        while (citr.hasNext()) {
            me = (Map.Entry) citr.next();
            cuid = (ConsumerUID) me.getKey();
            consumer = Consumer.getConsumer(cuid);
            if (consumer == null) {
                continue;
            }
            if (consumer.tobeRecreated()) {
                destroyConns.add(me.getValue());
            }
        }
        destroyConnections(destroyConns, GoodbyeReason.MSG_HOME_CHANGE,
                GoodbyeReason.toString(GoodbyeReason.MSG_HOME_CHANGE) + "[" + addr + ":" + broker + "]");
    }

    public static void remoteCheckTakeoverMsgs(Map<String, String> msgs, String brokerid, PartitionedStore ps) throws BrokerException {

        Set destroyConns = new HashSet();
        Map<String, String> badsysids = null;
        Iterator<Map.Entry<String, String>> itr = msgs.entrySet().iterator();
        Map.Entry<String, String> me = null;
        String sysidstr = null, duidstr = null;
        SysMessageID sysid = null;
        DestinationUID duid = null;
        while (itr.hasNext()) {
            me = itr.next();
            sysidstr = me.getKey();
            duidstr = me.getValue();
            try {
                sysid = SysMessageID.get(sysidstr);
            } catch (InvalidSysMessageIDException e) {
                Globals.getLogger().logStack(Logger.ERROR, e.getMessage(), e);
                if (!Globals.getStore().getStoreType().equals(Store.JDBC_STORE_TYPE)) {
                    throw e;
                }
                duid = new DestinationUID(duidstr);
                Globals.getLogger().log(Logger.WARNING,
                        Globals.getBrokerResources().getKString(BrokerResources.X_TAKEOVER_MSGID_CORRUPT_TRY_REPAIR, sysidstr, duidstr));
                try {
                    Packet p = null;
                    try {
                        p = ps.getMessage(duid, sysidstr);
                    } catch (BrokerException ee) {
                        Throwable cause = ee.getCause();
                        String[] args = { sysidstr, "[?]", duidstr, cause.toString() };
                        String emsg = Globals.getBrokerResources().getKString(BrokerResources.X_REPAIR_CORRUPTED_MSGID_IN_STORE, args);
                        Globals.getLogger().logStack(Logger.ERROR, emsg, ee);

                        if (cause instanceof InvalidPacketException) {
                            handleInvalidPacket(sysidstr, duidstr, emsg, (InvalidPacketException) cause, ps);
                            itr.remove();
                            continue;
                        } else {
                            throw ee;
                        }
                    }
                    sysid = p.getSysMessageID();
                    String realsysidstr = sysid.getUniqueName();
                    String[] args3 = { sysidstr, realsysidstr, duidstr };
                    Globals.getLogger().log(Logger.INFO, Globals.getBrokerResources().getKString(BrokerResources.X_REPAIR_CORRUPTED_MSGID_TO, args3));
                    ps.repairCorruptedSysMessageID(sysid, sysidstr, duidstr, true);
                    if (badsysids == null) {
                        badsysids = new HashMap<String, String>();
                    }
                    badsysids.put(sysidstr, realsysidstr);
                } catch (BrokerException ee) {
                    Globals.getLogger().logStack(Logger.ERROR, e.getMessage(), ee);
                    throw e;
                }
            }
            PacketReference ref = get(null, sysid);
            if (ref == null) {
                continue;
            }
            Iterator cnitr = ref.getRemoteConsumerUIDs().values().iterator();
            while (cnitr.hasNext()) {
                destroyConns.add(cnitr.next());
            }
        }
        if (badsysids != null) {
            itr = badsysids.entrySet().iterator();
            String v = null;
            while (itr.hasNext()) {
                me = itr.next();
                v = msgs.remove(me.getKey());
                msgs.put(me.getValue(), v);
            }
        }
        destroyConnections(destroyConns, GoodbyeReason.BKR_IN_TAKEOVER, GoodbyeReason.toString(GoodbyeReason.BKR_IN_TAKEOVER) + ":" + brokerid);
    }

    private static void handleInvalidPacket(String sysidstr, String duidstr, String comment, InvalidPacketException ipex, PartitionedStore ps)
            throws BrokerException {

        Properties props = new Properties();
        props.put(DMQ.UNDELIVERED_REASON, RemoveReason.ERROR.toString());
        props.put(DMQ.UNDELIVERED_TIMESTAMP, Long.valueOf(System.currentTimeMillis()));
        props.put(DMQ.UNDELIVERED_COMMENT, comment);

        String cstr = SupportUtil.getStackTraceString(ipex);
        props.put(DMQ.UNDELIVERED_EXCEPTION, cstr);

        props.put(DMQ.BROKER, Globals.getMyAddress().toString());
        props.put(DMQ.DEAD_BROKER, Globals.getMyAddress().toString());

        byte[] data = ipex.getBytes();
        Queue[] dmqs = DL.getDMQ(ps);
        Queue dmq = dmqs[0];

        Packet pkt = new Packet();
        pkt.setPacketType(PacketType.BYTES_MESSAGE);
        pkt.setProperties(props);
        pkt.setDestination(dmq.getDestinationName());
        pkt.setIsQueue(true);
        pkt.setPersistent(true);
        pkt.setIP(Globals.getBrokerInetAddress().getAddress());
        pkt.setPort(Globals.getPortMapper().getPort());
        pkt.updateSequenceNumber();
        pkt.updateTimestamp();
        pkt.generateSequenceNumber(false);
        pkt.generateTimestamp(false);
        pkt.setSendAcknowledge(false);
        pkt.setMessageBody(data);
        PacketReference ref = PacketReference.createReference(dmq.getPartitionedStore(), pkt, null);

        String[] args1 = { sysidstr, duidstr, ref.getSysMessageID().toString() + "[" + PacketType.getString(PacketType.BYTES_MESSAGE) + "]" };
        Globals.getLogger().log(Logger.INFO, Globals.getBrokerResources().getKString(BrokerResources.I_PLACING_CORRUPTED_MSG_TO_DMQ, args1));

        dmq.queueMessage(ref, false);
        Set s = dmq.routeNewMessage(ref);

        String[] args2 = { sysidstr, duidstr, ref.getSysMessageID().toString() + "[" + PacketType.getString(PacketType.BYTES_MESSAGE) + "]" };
        Globals.getLogger().log(Logger.INFO, Globals.getBrokerResources().getKString(BrokerResources.I_PLACED_CORRUPTED_MSG_TO_DMQ, args2));

        dmq.forwardMessage(s, ref);

        Globals.getLogger().log(Logger.INFO, Globals.getBrokerResources().getKString(BrokerResources.I_REMOVE_CORRUPTED_MSG_IN_STORE, sysidstr, duidstr));
        try {
            ps.removeMessage((new DestinationUID(duidstr)), sysidstr, true);
        } catch (Exception e) {
            String emsg = Globals.getBrokerResources().getKString(BrokerResources.X_PERSIST_MESSAGE_REMOVE_FAILED, sysidstr);
            Globals.getLogger().logStack(Logger.ERROR, emsg, e);
            if (e instanceof BrokerException) {
                throw (BrokerException) e;
            }
            throw new BrokerException(emsg, e);
        }
    }

    private static void destroyConnections(Set destroyConns, int reason, String reasonstr) {

        ConnectionManager cm = Globals.getConnectionManager();
        Iterator cnitr = destroyConns.iterator();
        while (cnitr.hasNext()) {
            IMQBasicConnection conn = (IMQBasicConnection) cm.getConnection((ConnectionUID) cnitr.next());
            if (conn == null) {
                continue;
            }
            Globals.getLogger().log(Logger.INFO, "Destroying connection " + conn + " because " + reasonstr);
            if (DEBUG) {
                conn.dump();
            }
            conn.destroyConnection(true, reason, reasonstr);
            conn.waitForRelease(Globals.getConfig().getLongProperty(Globals.IMQ + "." + conn.getService().getName() + ".destroy_timeout", 30) * 1000);
        }
    }

    public synchronized static void loadTakeoverMsgs(PartitionedStore storep, Map<String, String> msgs, List txns, Map txacks) throws BrokerException {

        DestinationList dl = destinationListList.get(storep);

        Map m = new HashMap();
        Logger logger = Globals.getLogger();

        Map ackLookup = new HashMap();

        // ok create a hashtable for looking up txns
        if (txacks != null) {
            Iterator itr = txacks.entrySet().iterator();
            while (itr.hasNext()) {
                Map.Entry entry = (Map.Entry) itr.next();
                TransactionUID tuid = (TransactionUID) entry.getKey();
                List l = (List) entry.getValue();
                Iterator litr = l.iterator();
                while (litr.hasNext()) {
                    TransactionAcknowledgement ta = (TransactionAcknowledgement) litr.next();
                    String key = ta.getSysMessageID() + ":" + ta.getStoredConsumerUID();
                    ackLookup.put(key, tuid);
                }
            }
        }

        // Alright ...
        // all acks fail once takeover begins
        // we expect all transactions to rollback
        // here is the logic:
        // - load all messages
        // - remove any messages in open transactions
        // - requeue all messages
        // - resort (w/ load comparator)
        //
        //
        // OK, first get msgs and sort by destination
        HashMap openMessages = new HashMap();
        Iterator itr = msgs.entrySet().iterator();
        while (itr.hasNext()) {
            Map.Entry me = (Map.Entry) itr.next();
            String msgID = (String) me.getKey();
            String dst = (String) me.getValue();
            DestinationUID dUID = new DestinationUID(dst);
            Packet p = null;
            try {
                p = storep.getMessage(dUID, msgID);
            } catch (BrokerException ex) {
                Throwable cause = ex.getCause();
                if (cause instanceof InvalidPacketException) {
                    String[] args = { msgID, dst, cause.toString() };
                    String emsg = Globals.getBrokerResources().getKString(BrokerResources.X_MSG_CORRUPTED_IN_STORE, args);
                    logger.logStack(Logger.ERROR, emsg, ex);

                    handleInvalidPacket(msgID, dst, emsg, (InvalidPacketException) cause, storep);
                    itr.remove();
                    continue;
                }

                // Check if dst even exists!
                if (ex.getStatusCode() == Status.NOT_FOUND) {
                    Destination[] ds = getDestination(storep, dUID);
                    Destination d = ds[0];
                    if (d == null) {
                        String args[] = { msgID, dst, Globals.getBrokerResources().getString(BrokerResources.E_DESTINATION_NOT_FOUND_IN_STORE, dst) };
                        logger.log(Logger.ERROR, BrokerResources.W_CAN_NOT_LOAD_MSG, args, ex);
                    }
                }
                throw ex;
            }

            dUID = DestinationUID.getUID(p.getDestination(), p.getIsQueue());
            PacketReference pr = PacketReference.createReference(storep, p, dUID, null);

            // mark already stored and make packet a SoftReference to
            // prevent running out of memory if dest has lots of msgs
            pr.setLoaded();
            logger.log(Logger.DEBUG, "Loading message " + pr.getSysMessageID() + " on " + pr.getDestinationUID());

            // check transactions
            TransactionUID tid = pr.getTransactionID();
            if (tid != null) {
                // see if in transaction list
                if (txns.contains(tid)) {
                    // open transaction
                    TransactionState ts = dl.getTransactionList().retrieveState(pr.getTransactionID());
                    if (ts != null && ts.getState() != TransactionState.ROLLEDBACK && ts.getState() != TransactionState.COMMITTED) {
                        // in transaction ...
                        logger.log(Logger.DEBUG, "Processing open transacted message " + pr.getSysMessageID() + " on " + tid + "["
                                + TransactionState.toString(ts.getState()) + "]");
                        openMessages.put(pr.getSysMessageID(), tid);
                    } else if (ts != null && ts.getState() == TransactionState.ROLLEDBACK) {
                        pr.destroy();
                        continue;
                    } else {
                    }
                }
            }
            dl.packetlistAdd(pr.getSysMessageID(), pr.getDestinationUID(), null);

            Set l = null;
            if ((l = (Set) m.get(dUID)) == null) {
                l = new TreeSet(new RefCompare());
                m.put(dUID, l);
            }
            l.add(pr);
        }

        // OK, handle determining how to queue the messages

        Map<PacketReference, MessageDeliveryTimeInfo> deliveryDelays = new HashMap<PacketReference, MessageDeliveryTimeInfo>();

        // first add all messages
        Iterator dsts = m.entrySet().iterator();
        while (dsts.hasNext()) {
            Map.Entry entry = (Map.Entry) dsts.next();
            DestinationUID dst = (DestinationUID) entry.getKey();
            Set l = (Set) entry.getValue();
            Destination[] ds = getDestination(storep, dst);
            Destination d = ds[0];

            if (d == null) { // create it
                String destinationName = dst.getName();
                try {
                    ds = getDestination(storep, destinationName, (dst.isQueue() ? DestType.DEST_TYPE_QUEUE : DestType.DEST_TYPE_TOPIC), true, true);
                    d = ds[0];
                } catch (IOException ex) {
                    throw new BrokerException(Globals.getBrokerResources().getKString(BrokerResources.X_CANT_LOAD_DEST, destinationName));
                }
            } else {
                synchronized (d) {
                    if (d.isLoaded()) {
                        // Destination has already been loaded so just called
                        // initialize() to update the size and bytes variables
                        d.initialize();
                    }
                    d.load(l);
                }
            }
            logger.log(Logger.INFO, BrokerResources.I_LOADING_DST, d.getName(), String.valueOf(l.size()));

            MessageDeliveryTimeTimer dt = d.deliveryTimeTimer;

            if (dt == null && !d.isDMQ()) {
                if (!d.isValid()) {
                    String emsg = Globals.getBrokerResources().getKString(BrokerResources.W_UNABLE_LOAD_TAKEOVER_MSGS_TO_DESTROYED_DST, d.getDestinationUID());
                    logger.log(Logger.WARNING, emsg);
                    continue;
                }
                String emsg = Globals.getBrokerResources().getKString(BrokerResources.W_UNABLE_LOAD_TAKEOVER_MSGS_NO_DST_DELIVERY_TIMER,
                        d.getDestinationUID() + "[" + d.isValid() + "]");
                logger.log(Logger.WARNING, emsg);
                continue;
            }

            // now we're sorted, process
            Iterator litr = l.iterator();
            try {
                MessageDeliveryTimeInfo di = null;
                while (litr.hasNext()) {

                    PacketReference pr = (PacketReference) litr.next();
                    di = pr.getDeliveryTimeInfo();
                    if (di != null) {
                        dt.removeMessage(di);
                    }
                    try {
                        // ok allow overrun
                        boolean el = d.destMessages.getEnforceLimits();

                        d.destMessages.enforceLimits(false);

                        if (DEBUG) {
                            logger.log(logger.INFO, "Put message " + pr + "[" + di + "] to destination " + d);
                        }
                        pr.lock();
                        d.acquireQueueRemoteLock();
                        try {
                            d.putMessage(pr, AddReason.LOADED, true);
                        } finally {
                            d.clearQueueRemoteLock();
                        }
                        // turn off overrun
                        d.destMessages.enforceLimits(el);
                    } catch (IllegalStateException ex) {
                        // thats ok, we already exists
                        String args[] = { pr.getSysMessageID().toString(), pr.getDestinationUID().toString(), ex.getMessage() };
                        logger.logStack(Logger.WARNING, BrokerResources.W_CAN_NOT_LOAD_MSG, args, ex);
                        continue;
                    } catch (OutOfLimitsException ex) {
                        String args[] = { pr.getSysMessageID().toString(), pr.getDestinationUID().toString(), ex.getMessage() };
                        logger.logStack(Logger.WARNING, BrokerResources.W_CAN_NOT_LOAD_MSG, args, ex);
                        continue;
                    } finally {
                        if (di != null && !di.isDeliveryDue()) {
                            dt.addMessage(di);
                            deliveryDelays.put(pr, di);
                        }
                    }
                }
                // then resort the destination
                d.sort(new RefCompare());
            } catch (Exception ex) {
            }
        }

        // now route

        dsts = m.entrySet().iterator();
        while (dsts.hasNext()) {
            Map.Entry entry = (Map.Entry) dsts.next();
            DestinationUID dst = (DestinationUID) entry.getKey();
            Set l = (Set) entry.getValue();
            Destination d = dl.getDestination(dst);

            // now we're sorted, process
            Iterator litr = l.iterator();
            try {
                while (litr.hasNext()) {
                    PacketReference pr = (PacketReference) litr.next();

                    if (DEBUG) {
                        logger.log(logger.INFO, "Process takeover message " + pr + "[" + pr.getDeliveryTimeInfo() + "] for destination " + d);
                    }

                    TransactionUID tuid = (TransactionUID) openMessages.get(pr.getSysMessageID());
                    if (tuid != null) {
                        dl.getTransactionList().addMessage(tuid, pr.getSysMessageID(), true);
                        pr.unlock();
                        continue;
                    }

                    ConsumerUID[] consumers = storep.getConsumerUIDs(dst, pr.getSysMessageID());

                    if (consumers == null) {
                        consumers = new ConsumerUID[0];
                    }
                    if (consumers.length == 0 && storep.hasMessageBeenAcked(dst, pr.getSysMessageID())) {
                        logger.log(Logger.INFO, Globals.getBrokerResources().getString(BrokerResources.W_TAKEOVER_MSG_ALREADY_ACKED, pr.getSysMessageID()));
                        d.unputMessage(pr, RemoveReason.ACKNOWLEDGED);
                        pr.destroy();
                        pr.unlock();
                        continue;
                    }

                    if (consumers.length > 0) {
                        pr.setStoredWithInterest(true);
                    } else {
                        pr.setStoredWithInterest(false);
                    }

                    int states[] = null;
                    if (consumers.length == 0 && deliveryDelays.get(pr) == null) {
                        // route the message, it depends on the type of
                        // message
                        try {
                            consumers = d.routeLoadedTransactionMessage(pr);
                        } catch (Exception ex) {
                            logger.logStack(Logger.WARNING, Globals.getBrokerResources().getKString(BrokerResources.W_EXCEPTION_ROUTE_LOADED_MSG,
                                    pr.getSysMessageID(), ex.getMessage()), ex);
                        }
                        states = new int[consumers.length];
                        for (int i = 0; i < states.length; i++) {
                            states[i] = PartitionedStore.INTEREST_STATE_ROUTED;
                        }
                        try {
                            storep.storeInterestStates(d.getDestinationUID(), pr.getSysMessageID(), consumers, states, true, null);
                            pr.setStoredWithInterest(true);
                        } catch (Exception ex) {
                            // message already routed
                            StringBuilder debuf = new StringBuilder();
                            for (int i = 0; i < consumers.length; i++) {
                                if (i > 0) {
                                    debuf.append(", ");
                                }
                                debuf.append(consumers[i]);
                            }
                            logger.log(logger.WARNING, BrokerResources.W_TAKEOVER_MSG_ALREADY_ROUTED, pr.getSysMessageID(), debuf.toString(), ex);
                        }
                    } else if (consumers.length > 0) {
                        states = new int[consumers.length];

                        for (int i = 0; i < consumers.length; i++) {
                            states[i] = storep.getInterestState(dst, pr.getSysMessageID(), consumers[i]);
                        }
                    }

                    pr.update(consumers, states, false);

                    // OK deal w/ transsactions
                    // LKS - XXX
                    ExpirationInfo ei = pr.getExpireInfo();
                    if (ei != null && d.expireReaper != null) {
                        d.expireReaper.addExpiringMessage(ei);
                    }
                    List<ConsumerUID> consumerList = new ArrayList(Arrays.asList(consumers));

                    // OK ... see if we are in txn
                    Iterator citr = consumerList.iterator();
                    while (citr.hasNext()) {
                        logger.log(Logger.DEBUG, " Message " + pr.getSysMessageID() + " has " + consumerList.size() + " consumers ");
                        ConsumerUID cuid = (ConsumerUID) citr.next();
                        String key = pr.getSysMessageID() + ":" + cuid;
                        TransactionList tl = dl.getTransactionList();
                        TransactionUID tid = (TransactionUID) ackLookup.get(key);
                        if (DEBUG) {
                            logger.log(logger.INFO, "loadTakeoverMsgs: lookup " + key + " found tid=" + tid);
                        }
                        if (tid != null) {
                            boolean remote = false;
                            TransactionState ts = tl.retrieveState(tid);
                            if (ts == null) {
                                ts = tl.getRemoteTransactionState(tid);
                                remote = true;
                            }
                            if (DEBUG) {
                                logger.log(logger.INFO, "tid=" + tid + " has state=" + TransactionState.toString(ts.getState()));
                            }
                            if (ts != null && ts.getState() != TransactionState.ROLLEDBACK && ts.getState() != TransactionState.COMMITTED) {
                                // in transaction ...
                                if (DEBUG) {
                                    logger.log(Logger.INFO,
                                            "loadTakeoverMsgs: Open transaction ack [" + key + "]" + (remote ? "remote" : "") + ", TUID=" + tid);
                                }
                                if (!remote) {
                                    try {
                                        tl.addAcknowledgement(tid, pr.getSysMessageID(), cuid, cuid, true, false);
                                    } catch (TransactionAckExistException e) {

                                        // can happen if takeover tid's remote txn after restart
                                        // then txn ack would have already been loaded
                                        logger.log(Logger.INFO,
                                                Globals.getBrokerResources().getKString(BrokerResources.I_TAKINGOVER_TXN_ACK_ALREADY_EXIST,
                                                        "[" + pr.getSysMessageID() + "]" + cuid + ":" + cuid,
                                                        tid + "[" + TransactionState.toString(ts.getState()) + "]"));

                                    }
                                    tl.addOrphanAck(tid, pr.getSysMessageID(), cuid);

                                }
                                citr.remove();
                                logger.log(Logger.INFO, "Processing open ack " + pr.getSysMessageID() + ":" + cuid + " on " + tid);
                                continue;
                            } else if (ts != null && ts.getState() == TransactionState.COMMITTED) {
                                logger.log(Logger.INFO, "Processing committed ack " + pr.getSysMessageID() + ":" + cuid + " on " + tid);
                                if (pr.acknowledged(cuid, cuid, false, true)) {
                                    d.unputMessage(pr, RemoveReason.ACKNOWLEDGED);
                                    pr.destroy();
                                    continue;
                                }
                                citr.remove();
                                continue;
                            }
                        }
                    }
                    // route msgs not in transaction
                    if (DEBUG) {
                        StringBuilder buf = new StringBuilder();
                        ConsumerUID cid = null;
                        for (int j = 0; j < consumerList.size(); j++) {
                            cid = consumerList.get(j);
                            buf.append(cid);
                            buf.append(" ");
                        }
                        if (deliveryDelays.get(pr) == null) {
                            logger.log(Logger.INFO,
                                    "non-transacted: Routing Message " + pr.getSysMessageID() + " to " + consumerList.size() + " consumers:" + buf.toString());
                        } else {
                            logger.log(Logger.INFO, "non-transacted: deliver time not arrived for message " + pr.getSysMessageID());
                        }
                    }
                    pr.unlock();
                    if (deliveryDelays.get(pr) == null) {
                        if (DEBUG) {
                            logger.log(logger.INFO, "Route takeover message " + pr + "[" + pr.getDeliveryTimeInfo() + "] for destination " + d
                                    + " to consumers " + consumerList);
                        }
                        if (pr.getDeliveryTimeInfo() != null) {
                            d.forwardDeliveryDelayedMessage(new HashSet<ConsumerUID>(consumerList), pr);
                        } else {
                            d.routeLoadedMessage(pr, consumerList);
                        }
                    } else {
                        MessageDeliveryTimeInfo di = pr.getDeliveryTimeInfo();
                        di.setDeliveryReady();
                    }
                    if (d.destReaper != null) {
                        d.destReaper.cancel();
                        d.destReaper = null;
                    }
                }
            } catch (Exception ex) {
                ex.printStackTrace();
            }
        }
    }

    /**
     */
    PacketListDMPair packetlistAdd(SysMessageID sysid, DestinationUID duid, PacketReference ref) {
        PacketListDMPair dmp = new PacketListDMPair(duid, ref);
        synchronized (packetlist) {
            Set<PacketListDMPair> s = packetlist.get(sysid);
            if (s == null) {
                s = Collections.synchronizedSet(new LinkedHashSet<PacketListDMPair>());
                packetlist.put(sysid, s);
            }

            s.add(dmp);
        }
        return dmp;
    }

    private DestinationUID getPacketListFirst(SysMessageID sysid) {
        Set<PacketListDMPair> s = null;
        synchronized (packetlist) {
            s = packetlist.get(sysid);
            if (s == null) {
                return null;
            }
        }
        synchronized (s) {
            Iterator<PacketListDMPair> itr = s.iterator();
            if (itr.hasNext()) {
                return itr.next().duid;
            }
        }
        return null;
    }

    Object removePacketList(SysMessageID sysid, DestinationUID duid, PacketReference ref) {
        synchronized (packetlist) {
            Set<PacketListDMPair> s = packetlist.get(sysid);
            if (s == null) {
                return null;
            }
            PacketListDMPair dmp = new PacketListDMPair(duid, null);
            PacketListDMPair mydmp = null;
            if (s.contains(dmp)) {
                Iterator<PacketListDMPair> itr = s.iterator();
                while (itr.hasNext()) {
                    mydmp = itr.next();
                    if (mydmp.equals(dmp)) {
                        if (ref == null) {
                            itr.remove();
                            break;
                        }
                        if (mydmp.canRemove(ref, this)) {
                            itr.remove();
                            break;
                        }
                    }
                    mydmp = null;
                }
                if (s.isEmpty()) {
                    packetlist.remove(sysid);
                }
            }
            if (mydmp != null) {
                return mydmp.duid;
            }
            return null;
        }
    }

    public static List[] findMatchingIDs(PartitionedStore ps, DestinationUID wildcarduid) throws PartitionNotFoundException {
        DestinationList dl = null;
        if (ps != null) {
            dl = destinationListList.get(ps);
            if (dl == null) {
                throw new PartitionNotFoundException(Globals.getBrokerResources().getKString(BrokerResources.X_PARTITION_NOT_FOUND, ps.getPartitionID()));
            }
            return new List[] { dl.findMatchingIDs(wildcarduid) };
        }
        int i = 0;
        synchronized (destinationListList) {
            int sz = destinationListList.size();
            List[] matchs = new List[(sz == 0 ? 1 : sz)];
            matchs[0] = null;
            Iterator<DestinationList> itr = destinationListList.values().iterator();
            while (itr.hasNext()) {
                dl = itr.next();
                matchs[i++] = dl.findMatchingIDs(wildcarduid);
            }
            return matchs;
        }
    }

    public static Map<PartitionedStore, LinkedHashSet<Destination>> findMatchingDestinationMap(PartitionedStore ps, DestinationUID wildcarduid) {

        Map<PartitionedStore, LinkedHashSet<Destination>> map = new LinkedHashMap<PartitionedStore, LinkedHashSet<Destination>>();

        DestinationList dl = null;
        LinkedHashSet dset = null;
        List<DestinationUID> duids = null;
        DestinationUID duid = null;
        Destination d = null;
        if (ps != null) {
            dl = destinationListList.get(ps);
            dset = new LinkedHashSet();
            duids = dl.findMatchingIDs(wildcarduid);
            Iterator<DestinationUID> itr = duids.iterator();
            while (itr.hasNext()) {
                duid = itr.next();
                d = dl.getDestination(duid);
                if (d != null) {
                    dset.add(d);
                }
            }
            map.put(ps, dset);
            return map;
        }

        synchronized (destinationListList) {
            for (Map.Entry<PartitionedStore, DestinationList> pair : destinationListList.entrySet()) {
                dl = pair.getValue();
                dset = new LinkedHashSet();
                duids = dl.findMatchingIDs(wildcarduid);
                Iterator<DestinationUID> itr = duids.iterator();
                while (itr.hasNext()) {
                    duid = itr.next();
                    d = dl.getDestination(duid);
                    dset.add(d);
                }
                map.put(pair.getKey(), dset);
            }
        }
        return map;
    }

    static List<DestinationUID> findMatchingIDsByDestinationList(DestinationList dl, DestinationUID wildcarduid) {
        return dl.findMatchingIDs(wildcarduid);
    }

    private List<DestinationUID> findMatchingIDs(DestinationUID wildcarduid) {
        List l = new ArrayList<DestinationUID>();
        if (!wildcarduid.isWildcard()) {
            l.add(wildcarduid);
            return l;
        }
        synchronized (destinationList) {
            Iterator itr = destinationList.keySet().iterator();
            while (itr.hasNext()) {
                DestinationUID uid = (DestinationUID) itr.next();
                if (DestinationUID.match(uid, wildcarduid)) {
                    l.add(uid);
                }
            }
        }
        return l;

    }

    public static void destroyTransactionList(PartitionedStore ps) {
        if (ps != null) {
            DestinationList dl = null;
            dl = destinationListList.get(ps);
            if (dl != null) {
                dl.getTransactionList().destroy();
            }
            return;
        }
        synchronized (destinationListList) {
            Iterator<DestinationList> itr = destinationListList.values().iterator();
            while (itr.hasNext()) {
                itr.next().getTransactionList().destroy();
            }
        }
    }

    public static void clearDestinations(PartitionedStore ps) {
        if (ps != null) {
            DestinationList dl = null;
            dl = destinationListList.get(ps);
            if (dl != null) {
                dl.clearDestinations();
            }
            return;
        }
        synchronized (destinationListList) {
            Iterator<DestinationList> itr = destinationListList.values().iterator();
            while (itr.hasNext()) {
                itr.next().clearDestinations();
            }
        }
        Queue.clear();
    }

    private void clearDestinations() {
        destsLoaded = false;
        destinationList.clear();
        packetlist.clear();
        inited = false;

        BrokerConfig cfg = Globals.getConfig();

        cfg.removeListener(SYSTEM_MAX_SIZE, cl);
        cfg.removeListener(SYSTEM_MAX_COUNT, cl);
        cfg.removeListener(MAX_MESSAGE_SIZE, cl);
        cfg.removeListener(AUTO_QUEUE_STR, cl);
        cfg.removeListener(AUTO_TOPIC_STR, cl);
        cfg.removeListener(DST_REAP_STR, cl);
        cfg.removeListener(MSG_REAP_STR, cl);
        cfg.removeListener(AUTO_MAX_NUM_MSGS, cl);
        cfg.removeListener(AUTO_MAX_TOTAL_BYTES, cl);
        cfg.removeListener(AUTO_MAX_BYTES_MSG, cl);
        cfg.removeListener(AUTO_MAX_NUM_PRODUCERS, cl);
        cfg.removeListener(AUTO_LOCAL_ONLY, cl);
        cfg.removeListener(AUTO_LIMIT_BEHAVIOR, cl);
        cfg.removeListener(USE_DMQ_STR, cl);
        cfg.removeListener(TRUNCATE_BODY_STR, cl);
        cfg.removeListener(LOG_MSGS_STR, cl);
        cl = null;
    }

    public static void addDestination(PartitionedStore ps, Destination d, boolean throwRT) {
        if (ps != null) {
            destinationListList.get(ps).addDestination(d, throwRT);
            return;
        }

        DestinationList dl = null;
        synchronized (destinationListList) {
            Iterator<DestinationList> itr = destinationListList.values().iterator();
            while (itr.hasNext()) { // XXX throwRT check
                dl = itr.next();
                dl.addDestination(d, throwRT);
            }
        }
    }

    private void addDestination(Destination d, boolean throwRT) {
        synchronized (destinationList) {
            if (destinationList.get(d.getDestinationUID()) != null) {
                if (throwRT) {
                    throw new RuntimeException("Destination " + d + " is also being" + " created by another broker");
                }
                return;
            }

            destinationList.put(d.getDestinationUID(), d);
            Agent agent = Globals.getAgent();
            if (agent != null) {
                agent.registerDestination(d);
                agent.notifyDestinationCreate(d);
            }
        }
    }

    boolean setDuraSubscriptionInited() {
        synchronized (subscriptionLock) {
            if (duraSubscriptionInited) {
                return false;
            }
            duraSubscriptionInited = true;
            return true;
        }
    }

    boolean setNonDuraSharedSubscriptionInited() {
        synchronized (subscriptionLock) {
            if (nonDuraSharedSubscriptionInited) {
                return false;
            }
            nonDuraSharedSubscriptionInited = true;
            return true;
        }
    }

    public LinkedHashMap processTransactions(Map inprocessAcks, Map openTrans, Map committingTrans) throws BrokerException {

        loadDestinations();
        Subscription.initDuraSubscriptions(this);
        LinkedHashMap prepared = new LinkedHashMap();
        Iterator itr = getAllDestinations(ALL_DESTINATIONS_MASK);
        while (itr.hasNext()) {
            Destination d = (Destination) itr.next();
            boolean loaded = d.loaded;
            if (loaded) {
                d.unload(true);
            }
            LinkedHashMap m = d.load(false, inprocessAcks, openTrans, committingTrans, null, false);
            if (m != null) {
                prepared.putAll(m);
            }
        }
        return prepared;
    }

    public static void loadDestinations(PartitionedStore ps) throws BrokerException {
        if (ps == null) {
            throw new BrokerException("IllegalArgument: PartitionedStore null");
        }
        DestinationList dl = destinationListList.get(ps);
        dl.loadDestinations();
    }

    private void loadDestinations() throws BrokerException {

        synchronized (destinationListLock) {
            if (destsLoaded) {
                return;
            }
            destsLoaded = true;
        }

        logger.log(Logger.INFO, br.getKString(br.I_RETRIEVE_STORED_DESTINATIONS) + logsuffix);

        // before we do anything else, make sure we dont have any
        // unexpected exceptions
        LoadException load_ex = pstore.getLoadDestinationException();

        if (load_ex != null) {
            // some messages could not be loaded
            LoadException processing = load_ex;
            while (processing != null) {
                String destid = (String) processing.getKey();
                Destination d = (Destination) processing.getValue();
                if (destid == null && d == null) {
                    logger.log(Logger.WARNING, "LoadDestinationException: " + "Both key and value are corrupted");
                    continue;
                }
                if (destid == null) {
                    // store with valid key
                    try {
                        pstore.storeDestination(d, PERSIST_SYNC);
                    } catch (Exception ex) {
                        logger.log(Logger.WARNING, BrokerResources.W_DST_RECREATE_FAILED, d.toString(), ex);
                        try {
                            pstore.removeDestination(d, true);
                        } catch (Exception ex1) {
                            logger.logStack(Logger.DEBUG, "Unable to remove dest", ex1);
                        }
                    }
                } else {
                    DestinationUID duid = new DestinationUID(destid);
                    String name = duid.getName();
                    boolean isqueue = duid.isQueue();
                    int type = isqueue ? DestType.DEST_TYPE_QUEUE : DestType.DEST_TYPE_TOPIC;
                    // XXX we may want to parse the names to determine
                    // if this is a temp destination etc
                    try {
                        d = createDestination(name, type);
                        d.store();
                        logger.log(Logger.WARNING, BrokerResources.W_DST_REGENERATE, duid.getLocalizedName());
                    } catch (Exception ex) {
                        logger.log(Logger.WARNING, BrokerResources.W_DST_REGENERATE_ERROR, duid, ex);
                        try {
                            if (duid.isQueue()) {
                                d = new Queue(duid);
                            } else {
                                d = new Topic(duid);
                            }
                            pstore.removeDestination(d, true);
                        } catch (Exception ex1) {
                            logger.logStack(Logger.DEBUG, "Unable to remove dest", ex1);
                        }
                    }

                } // end if
                processing = processing.getNextException();
            } // end while
        }

        // retrieve stored destinations
        try {
            Destination dests[] = pstore.getAllDestinations();
            logger.log(Logger.INFO, br.getKString(br.I_RETRIEVED_STORED_DESTINATIONS, String.valueOf(dests.length)) + logsuffix);

            for (int i = 0; i < dests.length; i++) {
                if (dests[i] == null) {
                    continue;
                }
                if (DEBUG) {
                    logger.log(Logger.INFO, "Process stored destination " + dests[i].toString());
                }
                dests[i].setDestinationList(this);
                if (!dests[i].isAdmin() && (dests[i].getIsDMQ() || !dests[i].isInternal())) {
                    dests[i].initialize();
                }
                if (dests[i].isAutoCreated() && dests[i].size == 0 && dests[i].bytes == 0) {
                    destinationList.remove(dests[i].getDestinationUID());
                    try {
                        Globals.getLogger().log(logger.INFO, br.getKString(br.I_DESTROYING_DESTINATION, dests[i].getName()) + logsuffix);

                        dests[i].destroy(Globals.getBrokerResources().getString(BrokerResources.M_AUTO_REAPED) + logsuffix);

                    } catch (BrokerException ex) {
                        // if HA, another broker may have removed this
                        //
                        if (ex.getStatusCode() == Status.NOT_FOUND) {
                            // someone else removed it already
                            return;
                        }
                        throw ex;
                    }
                } else {
                    addDestination(dests[i], false);
                }
            }

            deadMessageQueue = createDMQ();

            // iterate through and deal with monitors
            Iterator itr = destinationList.values().iterator();
            while (itr.hasNext()) {
                Destination d = (Destination) itr.next();
                try {
                    d.initMonitor();
                } catch (IOException ex) {
                    logger.logStack(logger.INFO, BrokerResources.I_CANT_LOAD_MONITOR, d.toString(), ex);
                    itr.remove();
                }
            }

        } catch (BrokerException ex) {
            logger.logStack(Logger.ERROR, BrokerResources.X_LOAD_DESTINATIONS_FAILED, ex);
            throw ex;
        } catch (IOException ex) {
            logger.logStack(Logger.ERROR, BrokerResources.X_LOAD_DESTINATIONS_FAILED, ex);
            throw new BrokerException(BrokerResources.X_LOAD_DESTINATIONS_FAILED, ex);
        }

    }

    public static Destination[] getLoadedDestination(PartitionedStore ps, DestinationUID uid) {
        DestinationList dl = null;
        if (ps != null) {
            dl = destinationListList.get(ps);
            Destination d = dl.getLoadedDestination(uid);
            return new Destination[] { d };
        }

        int i = 0;
        synchronized (destinationListList) {
            int sz = destinationListList.size();
            Destination[] dsts = new Destination[(sz == 0 ? 1 : sz)];
            dsts[0] = null;
            Iterator<DestinationList> itr = destinationListList.values().iterator();
            while (itr.hasNext()) {
                dl = itr.next();
                dsts[i++] = dl.getLoadedDestination(uid);
            }
            return dsts;
        }
    }

    private Destination getLoadedDestination(DestinationUID uid) {
        Destination d = null;
        synchronized (destinationList) {
            d = (Destination) destinationList.get(uid);
        }
        if ((d != null) && !d.isDestInited()) {
            d.initialize();
        }
        return d;
    }

    static Destination getDestinationByDestinationList(DestinationList dl, DestinationUID uid) {
        return dl.getDestination(uid);
    }

    public static Destination[] getDestination(PartitionedStore ps, DestinationUID uid) {
        Destination[] ret = null;
        DestinationList dl = null;
        if (ps != null) {
            dl = destinationListList.get(ps);
            if (dl == null) {
                ret = new Destination[] { null };
            } else {
                Destination d = dl.getDestination(uid);
                ret = new Destination[] { d };
            }
        }
        int i = 0;
        synchronized (destinationListList) {
            int sz = destinationListList.size();
            Destination[] dsts = new Destination[(sz == 0 ? 1 : sz)];
            dsts[0] = null;
            Iterator<DestinationList> itr = destinationListList.values().iterator();
            while (itr.hasNext()) {
                dl = itr.next();
                dsts[i++] = dl.getDestination(uid);
            }
            if (ps == null) {
                return dsts;
            }
        }
        return ret;
    }

    public static Map<PartitionedStore, Destination> getDestinationMap(PartitionedStore ps, DestinationUID uid) {

        Map<PartitionedStore, Destination> map = new LinkedHashMap<PartitionedStore, Destination>();

        DestinationList dl = null;
        Destination d = null;
        if (ps != null) {
            dl = destinationListList.get(ps);
            d = dl.getDestination(uid);
            if (d != null) {
                map.put(ps, d);
            }
            return map;
        }

        synchronized (destinationListList) {
            for (Map.Entry<PartitionedStore, DestinationList> pair : destinationListList.entrySet()) {
                dl = pair.getValue();
                d = dl.getDestination(uid);
                if (d != null) {
                    map.put(pair.getKey(), d);
                }
            }
        }
        return map;
    }

    Destination getDestination(DestinationUID uid) {
        Destination d = null;
        synchronized (destinationList) {
            d = (Destination) destinationList.get(uid);

            if (d == null) {
                try {
                    d = pstore.getDestination(uid);
                    if (d != null) {
                        d.setDestinationList(this);
                        addDestination(d, false);
                    }
                } catch (Exception ex) {
                    // ignore we want to create it
                }
            }
        }
        if ((d != null) && !d.isDestInited()) {
            d.initialize();
        }
        return d;
    }

    public static Destination[] findDestination(PartitionedStore ps, DestinationUID uid) {
        DestinationList dl = null;
        if (ps != null) {
            dl = destinationListList.get(ps);
            return new Destination[] { dl.findDestination(uid) };
        }
        int i = 0;
        synchronized (destinationListList) {
            int sz = destinationListList.size();
            Destination[] dsts = new Destination[(sz == 0 ? 1 : sz)];
            dsts[0] = null;
            Iterator<DestinationList> itr = destinationListList.values().iterator();
            while (itr.hasNext()) {
                dl = itr.next();
                dsts[i++] = dl.findDestination(uid);
            }
            return dsts;
        }
    }

    Destination findDestination(DestinationUID uid) {
        Destination d = null;
        synchronized (destinationList) {
            d = (Destination) destinationList.get(uid);
        }
        return d;
    }

    // XXX : Destination class public methods should normally accept
    // DestinationUID to identify destinations. (Instead of name,
    // type).
    public static Destination[] getDestination(PartitionedStore ps, String name, boolean isQueue) throws BrokerException, IOException {

        DestinationUID uid = new DestinationUID(name, isQueue);
        return getDestination(ps, uid);
    }

    public static Destination[] findDestination(PartitionedStore ps, String name, boolean isQueue) throws BrokerException, IOException {

        DestinationUID uid = new DestinationUID(name, isQueue);
        return findDestination(ps, uid);
    }

    public static Destination[] getLoadedDestination(PartitionedStore ps, String name, boolean isQueue) throws BrokerException, IOException {

        DestinationUID uid = new DestinationUID(name, isQueue);
        return getLoadedDestination(ps, uid);
    }

    static Destination getDestinationByDestinationList(DestinationList dl, String name, int type, boolean autocreate, boolean store)
            throws BrokerException, IOException {
        DestinationUID uid = new DestinationUID(name, DestType.isQueue(type));
        return dl.getDestination(uid, type, autocreate, store);
    }

    public static Destination[] getDestination(PartitionedStore ps, String name, int type, boolean autocreate, boolean store)
            throws BrokerException, IOException {

        DestinationUID uid = new DestinationUID(name, DestType.isQueue(type));
        return getDestination(ps, uid, type, autocreate, store);
    }

    /**
     * @param uid the destination uid
     * @param type the type of destination specified by uid
     */
    public static Destination[] getDestination(PartitionedStore ps, DestinationUID uid, int type, boolean autocreate, boolean store)
            throws BrokerException, IOException {
        DestinationList dl = null;
        if (ps != null) {
            dl = destinationListList.get(ps);
            return new Destination[] { dl.getDestination(uid, type, autocreate, store) };
        }
        int i = 0;
        synchronized (destinationListList) {
            int sz = destinationListList.size();
            Destination[] dsts = new Destination[(sz == 0 ? 1 : sz)];
            dsts[0] = null;
            Iterator<DestinationList> itr = destinationListList.values().iterator();
            while (itr.hasNext()) {
                dl = itr.next();
                dsts[i++] = dl.getDestination(uid, type, autocreate, store);
            }
            return dsts;
        }
    }

    private Destination getDestination(DestinationUID uid, int type, boolean autocreate, boolean store) throws BrokerException, IOException {

        Destination d = (Destination) destinationList.get(uid);

        if (autocreate && d == null) {
            try {
                d = createDestination(uid.getName(), type, store, autocreate, null, true, CAN_USE_LOCAL_DEST && DestType.isLocal(type));
            } catch (ConflictException ex) {
                // re-get destination
                d = (Destination) destinationList.get(uid);
            }
        }
        if (d != null && !d.isDestInited()) {
            d.initialize();
        }
        return d;
    }

    public static Destination[] createDestination(PartitionedStore ps, String name, int type) throws BrokerException, IOException {

        Destination[] ret = null;
        DestinationList dl = null;
        if (ps != null) {
            dl = destinationListList.get(ps);
            Destination d = dl.createDestination(name, type);
            ret = new Destination[] { d };
        }
        int i = 0;
        synchronized (destinationListList) {
            int sz = destinationListList.size();
            Destination[] dsts = new Destination[(sz == 0 ? 1 : sz)];
            dsts[0] = null;
            Iterator<DestinationList> itr = destinationListList.values().iterator();
            while (itr.hasNext()) {
                dl = itr.next();
                dsts[i++] = dl.createDestination(name, type);
            }
            if (ps == null) {
                return dsts;
            }
        }
        return ret;
    }

    private Destination createDestination(String name, int type) throws BrokerException, IOException {

        Destination d = createDestination(name, type, true, false, null, true, false);

        if (d != null && !d.isDestInited()) {
            d.initialize();
        }

        return d;
    }

    public static Destination[] createTempDestination(PartitionedStore ps, String name, int type, ConnectionUID uid, boolean store, long time)
            throws BrokerException, IOException {

        Destination[] ret = null;
        DestinationList dl = null;

        if (ps != null) {
            dl = destinationListList.get(ps);
            if (dl == null) {
                String emsg = "I18NNot found store partition:" + ps + " in " + destinationListList;
                Globals.getLogger().log(Logger.WARNING, emsg);
                throw new BrokerException(emsg, Status.NOT_FOUND);
            }
            Destination d = dl.createTempDestination(name, type, uid, store, time);
            ret = new Destination[] { d };
        }
        int i = 0;
        synchronized (destinationListList) {
            int sz = destinationListList.size();
            Destination[] dsts = new Destination[(sz == 0 ? 1 : sz)];
            dsts[0] = null;
            Iterator<DestinationList> itr = destinationListList.values().iterator();
            while (itr.hasNext()) {
                dl = itr.next();
                dsts[i++] = dl.createTempDestination(name, type, uid, store, time);
            }
            if (ps == null) {
                return dsts;
            }
        }
        return ret;
    }

    private Destination createTempDestination(String name, int type, ConnectionUID uid, boolean store, long time) throws BrokerException, IOException {

        Destination d = null;
        try {
            d = createDestination(name, type, false, false, uid, true, CAN_USE_LOCAL_DEST && DestType.isLocal(type));
            d.setReconnectInterval(time);
            d.overridePersistence(store);
            d.store();
        } catch (ConflictException ex) {
            DestinationUID duid = new DestinationUID(name, DestType.isQueue(type));
            d = getDestination(duid, type, false, false);
        }

        return d;
    }

    boolean isValid() {
        return valid;
    }

    public static void shutdown() {
        shutdown = true;
        synchronized (destinationListList) {
            Iterator<DestinationList> itr = destinationListList.values().iterator();
            while (itr.hasNext()) {
                itr.next().valid = false;
            }
        }
        try {
            partitionMonitor.shutdown();
            if (!partitionMonitor.awaitTermination(30, TimeUnit.SECONDS)) {
                Globals.getLogger().log(Logger.INFO, "Force  partition monitor shutdown");
                partitionMonitor.shutdownNow();
                partitionMonitor.awaitTermination(10, TimeUnit.SECONDS);
            }
        } catch (InterruptedException e) {
            partitionMonitor.shutdownNow();
        }
    }

    public static boolean isShutdown() {
        return shutdown;
    }

    public static Destination[] createDestination(PartitionedStore ps, String name, int type, boolean store, boolean autocreated, Object from)
            throws BrokerException, IOException {

        ConnectionUID uid = null;
        boolean remote = false;
        if (from instanceof ConnectionUID) {
            uid = (ConnectionUID) from;
        }
        if (from instanceof BrokerAddress) {
            remote = ((BrokerAddress) from).equals(Globals.getMyAddress());
        }

        Destination[] ret = null;
        DestinationList dl = null;
        if (ps != null) {
            dl = destinationListList.get(ps);
            Destination d = dl.createDestination(name, type, store, autocreated, uid, !remote, CAN_USE_LOCAL_DEST && DestType.isLocal(type));
            ret = new Destination[] { d };
        }
        int i = 0;
        synchronized (destinationListList) {
            int sz = destinationListList.size();
            Destination[] dsts = new Destination[(sz == 0 ? 1 : sz)];
            dsts[0] = null;
            Iterator<DestinationList> itr = destinationListList.values().iterator();
            while (itr.hasNext()) {
                dl = itr.next();
                dsts[i++] = dl.createDestination(name, type, store, autocreated, uid, !remote, CAN_USE_LOCAL_DEST && DestType.isLocal(type));
            }
            if (ps == null) {
                return dsts;
            }
        }
        return ret;
    }

    // XXX : The public createDestination methods can be renamed so
    // that it is easier to find the right variant. (e.g.
    // createTempDestination, createAutoDestination,
    // createClusterDestination etc...

    private Destination createDestination(String name, int type, boolean store, boolean autocreated, ConnectionUID uid, boolean notify, boolean localOnly)
            throws BrokerException, IOException {

        DestinationUID duid = new DestinationUID(name, DestType.isQueue(type));
        if (!valid) {
            if (!DL.isPartitionMode()) {
                throw new BrokerException(Globals.getBrokerResources().getKString(BrokerResources.X_SHUTTING_DOWN_BROKER),
                        BrokerResources.X_SHUTTING_DOWN_BROKER, (Throwable) null, Status.ERROR);
            } else {
                throw new BrokerException(br.getKString(br.I_PARTITION_IS_CLOSING, logsuffix));
            }
        }
        if (destinationList.get(duid) != null) {
            throw new ConflictException(Globals.getBrokerResources().getKString(BrokerResources.X_DESTINATION_EXISTS, duid));
        }
        // OK, check the persistent store (required for HA)
        try {
            Destination d = pstore.getDestination(duid);
            if (d != null) {
                d.setDestinationList(this);
                addDestination(d, false);
                return d;
            }
        } catch (Exception ex) {
            // ignore we want to create it
        }

        ClusterBroadcast mbi = Globals.getClusterBroadcast();

        boolean clusterNotify = false;
        Destination d = null;
        try {
            if (DestType.isQueue(type)) {
                d = new Queue(name, type, store, uid, autocreated, this);
            } else {
                d = new Topic(name, type, store, uid, autocreated, this);
            }
            d.setClusterNotifyFlag(notify);

            try {
                synchronized (destinationList) {
                    Destination newd = (Destination) destinationList.get(duid);
                    if (newd != null) { // updating existing
                        String emsg = Globals.getBrokerResources().getKString(BrokerResources.X_DESTINATION_EXISTS, duid.getLongString());
                        throw new BrokerException(emsg, Status.CONFLICT);
                    }

                    if (!autocreated) {
                        d.setIsLocal(localOnly);
                    }
                    if (store) {
                        d.store();
                    }
                    destinationList.put(duid, d);
                }
            } catch (BrokerException ex) {
                // may happen with timing of two brokers in an
                // HA cluster
                // if this happens, we should try to re-load the
                // destination
                //
                // so if we get a Broker Exception, throw a new
                // Conflict message
                if (ex.getStatusCode() != Status.CONFLICT) {
                    throw new BrokerException(ex.getMessage(), ex, Status.CONFLICT);
                }
                throw ex;

            }
            clusterNotify = !d.isAutoCreated() && d.sendClusterUpdate() && notify;

            if (mbi != null && clusterNotify) { // only null in standalone tonga test
                // prevents two creates at the same time
                // if this is a response to a creation on another broker ..
                // dont worry about locking
                if (!mbi.lockDestination(duid, uid)) {
                    throw new ConflictException("Internal Exception:" + " Destination " + duid + " is in the process" + " of being created");
                }
            }
            if (clusterNotify && mbi != null) {
                // we dont care about updating other brokers for
                // autocreated, internal or admin destinations
                // we may or may not update local dests (depends on version
                // of cluster)
                mbi.createDestination(d);
            }
        } finally {
            if (mbi != null && clusterNotify) { // only null in tonga test
                mbi.unlockDestination(duid, uid);
            }
        }

        // NOW ATTACH ANY WILDCARD PRODUCERS OR CONSUMERS
        Iterator itr = Consumer.getWildcardConsumers();
        while (itr.hasNext()) {
            ConsumerUID cuid = (ConsumerUID) itr.next();
            Consumer c = Consumer.getConsumer(cuid);
            if (c == null) {
                Globals.getLogger().log(Logger.INFO, "Consumer already destroyed");
                continue;
            }
            DestinationUID wuid = c.getDestinationUID();
            // compare the uids
            if (DestinationUID.match(d.getDestinationUID(), wuid)) {
                try {
                    // attach the consumer
                    if (c.getSubscription() != null) {
                        d.addConsumer(c.getSubscription(), false /* XXX- TBD */);
                    } else {
                        d.addConsumer(c, false);
                    }

                } catch (SelectorFormatException ex) {
                    // LKS TBD
                }
            }
        }

        itr = Producer.getWildcardProducers();
        while (itr.hasNext()) {
            ProducerUID puid = (ProducerUID) itr.next();
            Producer p = (Producer) Producer.getProducer(puid);
            DestinationUID wuid = p.getDestinationUID();
            // compare the uids
            if (DestinationUID.match(d.getDestinationUID(), wuid)) {
                // attach the consumer
                d.addProducer(p);
            }
        }

        Agent agent = Globals.getAgent();
        if (agent != null) {
            agent.registerDestination(d);
            agent.notifyDestinationCreate(d);
        }
        return d;
    }

    public static Destination[] removeDestination(PartitionedStore ps, String name, boolean isQueue, String reason) throws IOException, BrokerException {

        DestinationUID duid = new DestinationUID(name, isQueue);
        return removeDestination(ps, duid, true, reason);
    }

    public static Destination[] removeDestination(PartitionedStore ps, DestinationUID uid, boolean notify, String reason) throws IOException, BrokerException {
        Destination[] ret = null;
        DestinationList dl = null;
        if (ps != null) {
            dl = destinationListList.get(ps);
            Destination d = dl.removeDestination(uid, true, reason);
            ret = new Destination[] { d };
        }
        int i = 0;
        synchronized (destinationListList) {
            int sz = destinationListList.size();
            Destination[] dsts = new Destination[(sz == 0 ? 1 : sz)];
            dsts[0] = null;
            Iterator<DestinationList> itr = destinationListList.values().iterator();
            while (itr.hasNext()) {
                dl = itr.next();
                dsts[i++] = dl.removeDestination(uid, notify, reason);
            }
            if (ps == null) {
                return dsts;
            }
        }
        return ret;
    }

    Destination removeDestination(DestinationUID uid, boolean notify, String reason) throws IOException, BrokerException {

        Destination d = null;
        boolean noerrnotfound = Globals.getHAEnabled() && !notify;
        if (noerrnotfound) {
            // Quick check to see if dst is in memory; doesn't load/initialize
            d = findDestination(uid);
            if (d != null && !d.isTemporary()) {
                // Because temp dst can be deleted in HA, do this check to avoid
                // getting error during load if it has already been deleted
                d = getDestination(uid);
            }
        } else {
            d = getDestination(uid);
        }

        if (d != null) {
            if (d.isDMQ) {
                throw new BrokerException(Globals.getBrokerResources().getKString(BrokerResources.X_DMQ_INVAID_DESTROY));
            } else if (notify && d.sendClusterUpdate() && !d.isTemporary()) {
                Globals.getClusterBroadcast().recordRemoveDestination(d);
            }

            int level = (DestType.isAdmin(d.getType()) ? Logger.DEBUG : Logger.INFO);
            Globals.getLogger().log(level, BrokerResources.I_DESTROYING_DESTINATION, d.getName());
        }

        try {
            d = (Destination) destinationList.get(uid);
            DestinationUID.clearUID(uid); // remove from cache
            if (d != null) {
                if (d.producers.size() > 0) {
                    String args[] = { d.getName(), String.valueOf(d.producers.size()), reason };

                    Globals.getLogger().log(Logger.WARNING, BrokerResources.W_DST_ACTIVE_PRODUCERS, args);
                }
                if (d.consumers.size() > 0) {
                    int csize = d.consumers.size();
                    boolean destroyDurables = false;
                    Set cons = new HashSet(d.consumers.values());
                    Iterator itr = cons.iterator();
                    while (itr.hasNext()) {
                        Consumer c = (Consumer) itr.next();
                        if (c instanceof Subscription && ((Subscription) c).isDurable()) {
                            destroyDurables = true;
                            Subscription s = (Subscription) c;
                            if (s.isActive()) {
                                csize += s.getActiveSubscriberCnt();
                            }
                            Subscription.unsubscribeOnDestroy(s.getDurableName(), s.getClientID(), notify);
                            csize--;
                        }
                    }
                    if (destroyDurables) {
                        Globals.getLogger().log(Logger.INFO, BrokerResources.I_DST_DURABLE_RM, d.toString(), reason);
                    }
                    if (csize > 0) {
                        String args[] = { d.getName(), String.valueOf(csize), reason };
                        Globals.getLogger().log(Logger.WARNING, BrokerResources.W_DST_ACTIVE_CONSUMERS, args);
                    }
                }
                if (d.size() > 0) {
                    logger.log(Logger.WARNING, br.getKString(br.W_REMOVING_DST_WITH_MSG, String.valueOf(d.size()), d.toString()) + logsuffix);
                }
                d.destroy(reason, noerrnotfound);
                if (notify && d.sendClusterUpdate()) {
                    Globals.getClusterBroadcast().destroyDestination(d);
                }

                Agent agent = Globals.getAgent();
                if (agent != null) {
                    agent.notifyDestinationDestroy(d);
                    agent.unregisterDestination(d);
                }
            }
        } finally {
            d = (Destination) destinationList.remove(uid);
        }
        return d;
    }

    public static boolean removeDestination(PartitionedStore ps, Destination dest, String reason) throws IOException, BrokerException {

        Destination[] dsts = removeDestination(ps, dest.getDestinationUID(), true, reason);
        return (dsts != null && dsts.length == 1);
    }

    /**
     * id is the ID (if any) to match mast is the DestType to match
     *
     * @param id is either a BrokerAddress or a ConnectionUID
     */
    private Iterator getDestinations(Object id, int mask) {

        List tq = new ArrayList();

        synchronized (destinationList) {
            Collection values = destinationList.values();
            Iterator itr = values.iterator();
            while (itr.hasNext()) {
                Destination dest = (Destination) itr.next();
                if (((dest.getType() & mask) == mask) && (id == null || id.equals(dest.getConnectionUID())
                        || ((id instanceof BrokerAddress) && id == Globals.getMyAddress() && dest.getClusterNotifyFlag() && dest.sendClusterUpdate())))

                {
                    tq.add(dest);
                }
            }

        }
        return tq.iterator();

    }

    public static Iterator[] getAllDestinations(PartitionedStore ps) {
        if (ps != null) {
            DestinationList dl = destinationListList.get(ps);
            if (dl == null) {
                return new Iterator[] { null };
            }
            return new Iterator[] { dl.getAllDestinations(ALL_DESTINATIONS_MASK) };
        }
        ArrayList<DestinationList> dls = null;
        synchronized (destinationListList) {
            dls = new ArrayList(destinationListList.values());
        }
        int sz = dls.size();
        Iterator[] itrs = new Iterator[(sz == 0 ? 1 : sz)];
        itrs[0] = null;
        int i = 0;
        Iterator<DestinationList> itr = dls.iterator();
        while (itr.hasNext()) {
            itrs[i++] = itr.next().getAllDestinations(ALL_DESTINATIONS_MASK);
        }
        return itrs;
    }

    private Iterator getAllDestinations(int mask) {

        return getDestinations(null, mask);
    }

    public static Iterator[] getTempDestinations(PartitionedStore ps, BrokerAddress address) {
        if (ps != null) {
            DestinationList dl = destinationListList.get(ps);
            return new Iterator[] { dl.getDestinations(address, TEMP_DESTINATIONS_MASK) };
        }
        ArrayList<DestinationList> dls = null;
        synchronized (destinationListList) {
            dls = new ArrayList(destinationListList.values());
        }
        Iterator[] itrs = new Iterator[dls.size()];
        int i = 0;
        Iterator<DestinationList> itr = dls.iterator();
        while (itr.hasNext()) {
            itrs[i] = itr.next().getDestinations(address, TEMP_DESTINATIONS_MASK);
        }
        return itrs;
    }

    public static Iterator[] getStoredDestinations(PartitionedStore ps) {
        if (ps != null) {
            DestinationList dl = destinationListList.get(ps);
            Iterator itr = dl.getDestinations(null, (ALL_DESTINATIONS_MASK & (~DestType.DEST_TEMP)));
            return new Iterator[] { itr };
        }
        ArrayList<DestinationList> dls = null;
        synchronized (destinationListList) {
            dls = new ArrayList(destinationListList.values());
        }
        Iterator[] itrs = new Iterator[dls.size()];
        int i = 0;
        Iterator<DestinationList> itr = dls.iterator();
        while (itr.hasNext()) {
            itrs[i] = itr.next().getDestinations(null, (ALL_DESTINATIONS_MASK & (~DestType.DEST_TEMP)));
        }
        return itrs;
    }

    private static ConfigListener cl = new ConfigListener() {
        @Override
        public void validate(String name, String value) throws PropertyUpdateException {

        }

        @Override
        public boolean update(String name, String value) {
            BrokerConfig cfg = Globals.getConfig();
            if (name.equals(SYSTEM_MAX_SIZE)) {
                setMaxSize(cfg.getSizeProperty(SYSTEM_MAX_SIZE));
            } else if (name.equals(SYSTEM_MAX_COUNT)) {
                setMaxMessages(cfg.getIntProperty(SYSTEM_MAX_COUNT));
            } else if (name.equals(MAX_MESSAGE_SIZE)) {
                setIndividualMessageMax(cfg.getSizeProperty(MAX_MESSAGE_SIZE));
            } else if (name.equals(AUTO_QUEUE_STR)) {
                ALLOW_QUEUE_AUTOCREATE = cfg.getBooleanProperty(AUTO_QUEUE_STR);
            } else if (name.equals(AUTO_TOPIC_STR)) {
                ALLOW_TOPIC_AUTOCREATE = cfg.getBooleanProperty(AUTO_TOPIC_STR);
            } else if (name.equals(DST_REAP_STR)) {
                AUTOCREATE_EXPIRE = cfg.getLongProperty(DST_REAP_STR) * 1000L;
            } else if (name.equals(MSG_REAP_STR)) {
                MESSAGE_EXPIRE = cfg.getLongProperty(MSG_REAP_STR) * 1000L;
            } else if (name.equals(AUTO_MAX_NUM_MSGS)) {
                defaultMaxMsgCnt = cfg.getIntProperty(AUTO_MAX_NUM_MSGS);
            } else if (name.equals(AUTO_MAX_TOTAL_BYTES)) {
                defaultMaxMsgBytes = cfg.getSizeProperty(AUTO_MAX_TOTAL_BYTES);
            } else if (name.equals(AUTO_MAX_BYTES_MSG)) {
                defaultMaxBytesPerMsg = cfg.getSizeProperty(AUTO_MAX_BYTES_MSG);
            } else if (name.equals(AUTO_MAX_NUM_PRODUCERS)) {
                defaultProducerCnt = cfg.getIntProperty(AUTO_MAX_NUM_PRODUCERS);
            } else if (name.equals(AUTO_LOCAL_ONLY)) {
                defaultIsLocal = cfg.getBooleanProperty(AUTO_LOCAL_ONLY);
            } else if (name.equals(AUTO_LIMIT_BEHAVIOR)) {
                defaultLimitBehavior = DestLimitBehavior.getStateFromString(Globals.getConfig().getProperty(AUTO_LIMIT_BEHAVIOR));
            } else if (name.equals(USE_DMQ_STR)) {
                autocreateUseDMQ = cfg.getBooleanProperty(USE_DMQ_STR);
            } else if (name.equals(TRUNCATE_BODY_STR)) {
                storeBodyWithDMQ = !cfg.getBooleanProperty(TRUNCATE_BODY_STR);
            } else if (name.equals(LOG_MSGS_STR)) {
                verbose = cfg.getBooleanProperty(LOG_MSGS_STR);
            } else if (name.equals(DEBUG_LISTS_PROP)) {
                DEBUG_LISTS = Boolean.valueOf(value);
            } else if (name.equals(CHECK_MSGS_RATE_AT_DEST_CAPACITY_RATIO_PROP)) {
                CHECK_MSGS_RATE_AT_DEST_CAPACITY_RATIO = cfg.getIntProperty(CHECK_MSGS_RATE_AT_DEST_CAPACITY_RATIO_PROP);
            } else if (name.equals(CHECK_MSGS_RATE_FOR_ALL_PROP)) {
                CHECK_MSGS_RATE_FOR_ALL = cfg.getBooleanProperty(CHECK_MSGS_RATE_FOR_ALL_PROP);
            }
            return true;
        }

    };

    public static void doCheckpoint(PartitionedStore ps, boolean sync) {
        if (ps != null) {
            if (ps instanceof TxnLoggingStore) {
                ((TxnLoggingStore) ps).doCheckpoint(sync);
            }
            return;
        }
        ArrayList<PartitionedStore> stores = null;
        synchronized (destinationListList) {
            stores = new ArrayList(destinationListList.keySet());
        }
        Iterator<PartitionedStore> itr = stores.iterator();
        while (itr.hasNext()) {
            ps = itr.next();
            if (ps instanceof TxnLoggingStore) {
                Globals.getLogger().log(Logger.INFO, Globals.getBrokerResources().getKString(BrokerResources.I_CHECKPOINT_BROKER + "[" + ps + "]"));
                ((TxnLoggingStore) ps).doCheckpoint(sync);
            }
        }
    }

    public static boolean isPartitionMode() {
        if (!partitionModeInited) {
            throw new IllegalStateException("DestinationList not initialized !");
        }
        return partitionMode;
    }

    public static boolean isPartitionMigratable() {
        if (!partitionModeInited) {
            throw new IllegalStateException("DestinationList not initialized !");
        }
        return partitionMigratable;
    }

    /**
     */
    public static void init() throws BrokerException {

        if (inited) {
            if (shutdown) {
                throw new BrokerException(Globals.getBrokerResources().getKString(BrokerResources.X_SHUTTING_DOWN_BROKER));
            }
            return;
        }
        shutdown = false;
        inited = true;

        if (defaultIsLocal && !CAN_USE_LOCAL_DEST) {
            Globals.getLogger().log(Logger.ERROR, BrokerResources.E_FATAL_FEATURE_UNAVAILABLE,
                    Globals.getBrokerResources().getString(BrokerResources.M_LOCAL_DEST));
            com.sun.messaging.jmq.jmsserver.Broker.getBroker().exit(1, Globals.getBrokerResources().getKString(BrokerResources.E_FATAL_FEATURE_UNAVAILABLE,
                    Globals.getBrokerResources().getString(BrokerResources.M_LOCAL_DEST)), BrokerEvent.Type.FATAL_ERROR);

        }
        if (canAutoCreate(true)) {
            Globals.getLogger().log(Logger.INFO, BrokerResources.I_QUEUE_AUTOCREATE_ENABLED);
        }
        if (!canAutoCreate(false)) {
            Globals.getLogger().log(Logger.INFO, BrokerResources.I_TOPIC_AUTOCREATE_DISABLED);
        }

        BrokerConfig cfg = Globals.getConfig();

        // OK add listeners for the properties
        cfg.addListener(SYSTEM_MAX_SIZE, cl);
        cfg.addListener(SYSTEM_MAX_COUNT, cl);
        cfg.addListener(MAX_MESSAGE_SIZE, cl);
        cfg.addListener(AUTO_QUEUE_STR, cl);
        cfg.addListener(AUTO_TOPIC_STR, cl);
        cfg.addListener(DST_REAP_STR, cl);
        cfg.addListener(MSG_REAP_STR, cl);
        cfg.addListener(AUTO_MAX_NUM_MSGS, cl);
        cfg.addListener(AUTO_MAX_TOTAL_BYTES, cl);
        cfg.addListener(AUTO_MAX_BYTES_MSG, cl);
        cfg.addListener(AUTO_MAX_NUM_PRODUCERS, cl);
        cfg.addListener(AUTO_LOCAL_ONLY, cl);
        cfg.addListener(AUTO_LIMIT_BEHAVIOR, cl);
        cfg.addListener(USE_DMQ_STR, cl);
        cfg.addListener(TRUNCATE_BODY_STR, cl);
        cfg.addListener(LOG_MSGS_STR, cl);
        cfg.addListener(DEBUG_LISTS_PROP, cl);
        cfg.addListener(CHECK_MSGS_RATE_AT_DEST_CAPACITY_RATIO_PROP, cl);
        cfg.addListener(CHECK_MSGS_RATE_FOR_ALL_PROP, cl);

        // now configure the system based on the properties
        setMaxSize(cfg.getSizeProperty(SYSTEM_MAX_SIZE));
        setMaxMessages(cfg.getIntProperty(SYSTEM_MAX_COUNT));
        setIndividualMessageMax(cfg.getSizeProperty(MAX_MESSAGE_SIZE));

        Queue.init();

        if (Globals.getStore().getPartitionModeEnabled()) {
            try {
                String typ = cfg.getProperty(CONN_STRATEGY_PROP, CONN_STRATEGY_DEFAULT);
                String cl = null;
                if (typ.equalsIgnoreCase(MIN_CONN_STRATEGY)) {
                    cl = MIN_CONN_STRATEGY_CLASS;
                } else if (typ.equalsIgnoreCase(RR_CONN_STRATEGY)) {
                    cl = RR_CONN_STRATEGY_CLASS;
                } else {
                    Globals.getLogger().log(Logger.WARNING, "XXXIngore unknown " + typ + " for " + CONN_STRATEGY_PROP);
                    cl = MIN_CONN_STRATEGY_CLASS;
                }
                if (Globals.isNucleusManagedBroker()) {
                    partitionStrategy = Globals.getHabitat().getService(ConnToPartitionStrategy.class, cl);
                } else {
                    partitionStrategy = (ConnToPartitionStrategy) Class.forName(cl).newInstance();
                }
            } catch (Exception e) {
                throw new BrokerException(e.getMessage(), e);
            }
        }

        DestinationList dl = null;
        List<PartitionedStore> partitions = Globals.getStore().getAllStorePartitions();
        if (Globals.getStore().getPartitionModeEnabled()) {
            partitionMode = true;
            if (Globals.getStore().isPartitionMigratable()) {
                partitionMigratable = true;
            }
        } else if (partitions.size() > 1) {
            BrokerException ex = new BrokerException(Globals.getBrokerResources().getKString(BrokerResources.E_INTERNAL_BROKER_ERROR,
                    "Unexpected " + partitions.size() + "store partitions when partition mode disabled"));
            Globals.getLogger().logStack(Logger.ERROR, ex.getMessage(), ex);
            throw ex;
        }
        partitionModeInited = true;

        PartitionedStore partition = null;
        Iterator<PartitionedStore> itr1 = partitions.iterator();
        while (itr1.hasNext()) {
            partition = itr1.next();
            dl = new DestinationList(partition);
            destinationListList.put(partition, dl);
        }

        TransactionList tl = null;
        Iterator<DestinationList> itr2 = destinationListList.values().iterator();
        while (itr2.hasNext()) {
            dl = itr2.next();
            tl = new TransactionList(dl);
            dl.setTransactionList(tl);
        }
        Iterator<DestinationList> itr = destinationListList.values().iterator();
        while (itr.hasNext()) {
            dl = itr.next();
            dl.loadDestinations();
            addPartitionListener(dl.getTransactionList());
            notifyPartitionAdded(dl.getPartitionedStore(), dl);
        }
    }

    public static void acquirePartitionLock(boolean share) throws BrokerException {
        if (!partitionMode) {
            return;
        }
        Lock lock = partitionShareLock;
        if (!share) {
            lock = partitionExclusiveLock;
        }
        try {
            if (lock.tryLock(partitionLockTimeout, TimeUnit.SECONDS)) {
                return;
            }
            throw new BrokerException("XXXAcquire partition lock timed out", Status.TIMEOUT);
        } catch (InterruptedException e) {
            throw new BrokerException("XXX Acquire partition lock interrupted", e);
        }
    }

    public static void releasePartitionLock(boolean share) {
        if (!partitionMode) {
            return;
        }
        if (share) {
            partitionShareLock.unlock();
        } else {
            partitionExclusiveLock.unlock();
        }
    }

    public static void registerPartitionLoadEvent(UID partitionID) {
        partitionMonitor.execute(new PartitionMonitorTask(PartitionMonitorTask.PARTITION_RELOAD, partitionID, null));
    }

    public static void registerPartitionArrivedEvent(UID partitionID, String sourceBrokerID) {
        partitionMonitor.execute(new PartitionMonitorTask(PartitionMonitorTask.PARTITION_ARRIVED, partitionID, sourceBrokerID));
    }

    public static void registerPartitionArrivalNotificationEvent(UID partitionID, String targetBrokerID) {

        partitionMonitor.execute(new PartitionMonitorTask(PartitionMonitorTask.PARTITION_ARRIVAL_NOTIFICATION, partitionID, targetBrokerID));
    }

    public static void registerPartitionArrivalCheckEvent() {
        partitionMonitor.execute(new PartitionMonitorTask(PartitionMonitorTask.PARTITION_ARRIVAL_CHECK, null, null));
    }

    public static void storePartitionArrived(UID partitionID) throws BrokerException {
        List<PartitionedStore> pstores = Globals.getStore().partitionArrived(partitionID);
        if (partitionID != null) {
            addStorePartition(pstores.get(0), true);
            return;
        }
        if (pstores.size() > 0) {
            Globals.getLogger().log(Logger.INFO, "Found " + pstores.size() + " arrived store partitions to be loaded");
        }
        Iterator<PartitionedStore> itr = pstores.iterator();
        while (itr.hasNext()) {
            addStorePartition(itr.next(), false);
        }
    }

    public static void addStorePartition(PartitionedStore ps, boolean errdup) throws BrokerException {
        acquirePartitionLock(false);
        try {
            synchronized (destinationListList) {
                if (destinationListList.get(ps) != null) {
                    String emsg = "Partition " + ps + " has already been loaded";
                    if (errdup) {
                        throw new BrokerException(emsg);
                    }
                    Globals.getLogger().log(Logger.INFO, emsg);
                    return;
                }
                DestinationList dl = new DestinationList(ps);
                TransactionList tl = new TransactionList(dl);
                dl.setTransactionList(tl);
                dl.loadDestinations();
                Subscription.initDuraSubscriptions(dl);
                Subscription.initNonDuraSharedSubscriptions(dl);
                Consumer.attachConsumers(dl);
                destinationListList.put(ps, dl);
                tl.postProcess();
                addPartitionListener(tl);
                notifyPartitionAdded(ps, dl);
            }
        } finally {
            releasePartitionLock(false);
        }
    }

    public static void addPartitionListener(PartitionListener listener) {
        synchronized (partitionListeners) {
            partitionListeners.add(listener);
        }
    }

    public static void removePartitionListener(PartitionListener listener) {
        synchronized (partitionListeners) {
            partitionListeners.remove(listener);
        }
    }

    private static void notifyPartitionRemoved(PartitionedStore ps, DestinationList dl, String targetBroker) {
        synchronized (partitionListeners) {
            Iterator<PartitionListener> itr = partitionListeners.iterator();
            while (itr.hasNext()) {
                itr.next().partitionRemoved(ps.getPartitionID(), dl, targetBroker);
            }
        }
    }

    private static void notifyPartitionAdded(PartitionedStore ps, DestinationList dl) {
        synchronized (partitionListeners) {
            Iterator<PartitionListener> itr = partitionListeners.iterator();
            while (itr.hasNext()) {
                itr.next().partitionAdded(ps.getPartitionID(), dl);
            }
        }
    }

    public static int getNumPartitions() {
        synchronized (destinationListList) {
            return destinationListList.keySet().size();
        }
    }

    public static DestinationList getDestinationList(UID partitionID) {
        if (partitionID == null) {
            return null;
        }
        synchronized (destinationListList) {
            return destinationListList.get(new NoPersistPartitionedStoreImpl(partitionID));
        }
    }

    public static void movePartition(UID partitionID, String brokerID) throws BrokerException {
        if (!isPartitionMigratable()) {
            throw new BrokerException(Globals.getBrokerResources().getKString(BrokerResources.X_PARTITION_NOT_MIGRATABLE), Status.PRECONDITION_FAILED);
        }
        PartitionedStore pstore = null;
        synchronized (destinationListList) {
            pstore = new NoPersistPartitionedStoreImpl(partitionID);
            DestinationList dl = destinationListList.get(pstore);
            if (dl == null) {
                throw new BrokerException(Globals.getBrokerResources().getKString(BrokerResources.X_PARTITION_NOT_FOUND, partitionID),
                        Status.PRECONDITION_FAILED);
            }
            if (dl.getPartitionedStore().isPrimaryPartition()) {
                throw new BrokerException(Globals.getBrokerResources().getKString(BrokerResources.X_MIGRATE_PRIMARY_PARTITION_NOT_ALLOWED, partitionID),
                        Status.NOT_ALLOWED);
            }
            dl.valid = false;
            notifyPartitionRemoved(pstore, dl, brokerID);
            pstore = dl.getPartitionedStore();

            dl.closeAttachedConnections(GoodbyeReason.MIGRATE_PARTITION, "XXXAdmin request to move partition: " + partitionID);

            destinationListList.remove(pstore);

            Consumer con = null;
            Iterator itr = Consumer.getAllConsumers(true);
            while (itr.hasNext()) {
                con = (Consumer) itr.next();
                con.setParentList(pstore, null);
            }
            Destination d = null;
            itr = dl.getDestinations(null, ALL_DESTINATIONS_MASK);
            while (itr.hasNext()) {
                d = (Destination) itr.next();
                d.unload(true, true);
            }

            pstore.close();
            Globals.getStore().partitionDeparture(partitionID, brokerID);

            dl.clearDestinations();
        }
    }

    public static PartitionedStore assignStorePartition(int serviceType, ConnectionUID connid, UID storeSession) throws BrokerException {

        PartitionedStore pstore = null;
        DestinationList dl = null;

        if (partitionMode && serviceType == ServiceType.ADMIN) {
            synchronized (destinationListList) {
                if (destinationListList.size() == 0) {
                    throw new BrokerException("IllegalStateException: DestinationList not inited !");
                }
                dl = destinationListList.get(Globals.getStore().getPrimaryPartition());
                dl.attachConnection(connid);
                return dl.getPartitionedStore();
            }
        }
        if (storeSession != null && Globals.getStore().getPartitionModeEnabled()) {
            PartitionedStore tmpps = new NoPersistPartitionedStoreImpl(storeSession);
            synchronized (destinationListList) {
                dl = destinationListList.get(tmpps);
                if (dl == null) {
                    throw new BrokerException(Globals.getBrokerResources().getKString(BrokerResources.I_CONN_REQUEST_PARTITION_NOT_FOUND, storeSession, connid),
                            Status.NOT_FOUND);
                }
                dl.attachConnection(connid);
                pstore = dl.getPartitionedStore();
            }
            Globals.getLogger().log(Logger.INFO, Globals.getBrokerResources().getKString(BrokerResources.I_ASSIGN_REQUESTED_PARTITION_TO_CONN, pstore, connid));
            return pstore;
        }

        while (!shutdown) {
            ArrayList<ConnToPartitionStrategyContext> dls = null;
            synchronized (destinationListList) {
                dls = new ArrayList<ConnToPartitionStrategyContext>(destinationListList.values());
            }
            if (dls.size() == 0) {
                throw new BrokerException("XXXIllegalState: DestinationList not inited !");
            }
            if (dls.size() == 1) {
                dl = (DestinationList) dls.get(0);
                synchronized (destinationListList) {
                    dl.attachConnection(connid);
                }
                pstore = dl.getPartitionedStore();
                if (Globals.getStore().getPartitionModeEnabled()) {
                    Globals.getLogger().log(Logger.INFO, Globals.getBrokerResources().getKString(BrokerResources.I_ASSIGN_CONN_PARTITION, pstore, connid));
                }
                return pstore;
            }
            if (partitionStrategy != null) {
                pstore = partitionStrategy.chooseStorePartition(dls);
            } else {
                pstore = dls.get(0).getPartitionedStore();
            }

            synchronized (destinationListList) {
                dl = destinationListList.get(pstore);
                if (dl == null) {
                    continue;
                }
                if (!dl.isValid()) {
                    continue;
                }
                dl.attachConnection(connid);
            }
            pstore = dl.getPartitionedStore();
            Globals.getLogger().log(Logger.INFO, Globals.getBrokerResources().getKString(BrokerResources.I_ASSIGN_CONN_PARTITION, pstore, connid));
            return pstore;
        }
        throw new BrokerException(Globals.getBrokerResources().getKString(BrokerResources.X_SHUTTING_DOWN_BROKER), BrokerResources.X_SHUTTING_DOWN_BROKER);
    }

    public static void unassignStorePartition(ConnectionUID connid, PartitionedStore pstore) {
        if (pstore == null) {
            return;
        }
        synchronized (destinationListList) {
            DestinationList dl = destinationListList.get(pstore);
            if (dl == null) {
                return;
            }
            dl.detachConnection(connid);
        }
    }

    /**
     * caller must synchronized on destinationListList
     */
    private void attachConnection(ConnectionUID connid) throws BrokerException {
        if (!valid) {
            throw new BrokerException(br.getKString(br.I_PARTITION_IS_CLOSING, logsuffix));
        }
        synchronized (connections) {
            connections.add(connid);
        }
    }

    private void detachConnection(ConnectionUID connid) {
        synchronized (connections) {
            connections.remove(connid);
        }
    }

    private void closeAttachedConnections(int reason, String reasonStr) {

        ConnectionManager cmgr = Globals.getConnectionManager();
        ConnectionUID cuid = null;
        Connection con = null;
        synchronized (connections) {
            logger.log(logger.INFO, "Sending good-bye to all assigned connections(" + connections.size() + ") for partition " + this);

            ConnectionUID[] conids = connections.toArray(new ConnectionUID[connections.size()]);
            for (int i = 0; i < conids.length; i++) {
                cuid = conids[i];
                con = cmgr.getConnection(cuid);
                if (con == null) {
                    connections.remove(cuid);
                    continue;
                }
                con.closeConnection(true, reason, reasonStr);
                connections.remove(cuid);
            }
        }
    }

    @Override
    public int getConnectionCount() {
        synchronized (connections) {
            return connections.size();
        }
    }

    @Override
    public long getPersistMessageCount() {
        // XXX to be implemented
        return 0L;
    }

    /**
     * sets the maximum size of an individual message
     *
     * @param size the size limit for a message (0 is no message maximum)
     */
    public static void setIndividualMessageMax(SizeString size) {

        if (size == null) {
            size = new SizeString();
        }

        individual_max_size = size;
        long bytesize = size.getBytes();
        //
        // Bug id = 6366551
        // Esc id = 1-13890503
        //
        // 28/02/2006 - Tom Ross
        // forward port by Isa Hashim July 18 2006
        //
        if (bytesize <= 0) {
            bytesize = Long.MAX_VALUE;
        }
        // end of bug change

        // Inform packet code of the largest packet size allowed
        Packet.setMaxPacketSize(bytesize);

        // update memory
        if (Globals.getMemManager() != null) {
            Globals.getMemManager().updateMaxMessageSize(bytesize);
        }

    }

    /**
     * sets the maximum # of messages (total = swap & memory)
     *
     * @param messages the maximum number of messages (0 is no message maximum)
     */
    public static void setMaxMessages(long messages) {

        message_max_count = messages;
    }

    public static long getMaxMessages() {

        return message_max_count;
    }

    /**
     * sets the maximum size of all messages (total = swap & memory)
     *
     * @param size the maximum size of messages (0 is no message size maximum)
     */
    public static void setMaxSize(SizeString size) {

        if (size == null) {
            size = new SizeString();
        }
        max_size = size;
    }

    public static PacketReference get(PartitionedStore ps, SysMessageID id) {

        return get(ps, id, true);
    }

    public static PacketReference get(PartitionedStore ps, SysMessageID id, boolean wait) {
        DestinationList dl = null;
        if (ps != null) {
            dl = destinationListList.get(ps);
            if (dl == null) {
                Globals.getLogger().log(Logger.WARNING, Globals.getBrokerResources().getKString(BrokerResources.X_PARTITION_NOT_FOUND, ps));
                return null;
            }
            return dl.get(id, wait);
        }

        PacketReference ref = null;
        synchronized (destinationListList) {
            Iterator<DestinationList> itr = destinationListList.values().iterator();
            while (itr.hasNext()) {
                dl = itr.next();
                DestinationUID uid = dl.getPacketListFirst(id);
                if (uid == null) {
                    continue;
                }
                Destination d = (Destination) dl.destinationList.get(uid);
                if (d == null) {
                    continue;
                }
                ref = d.destMessages.get(id);
                if (ref == null) {
                    continue;
                }
                break;
            }
        }
        if (ref == null) {
            return ref;
        }
        return ref.checkLock(wait);
    }

    PacketReference get(SysMessageID id, boolean wait) {

        DestinationUID uid = getPacketListFirst(id);
        if (uid == null) {
            return null;
        }
        Destination d = (Destination) destinationList.get(uid);
        if (d == null) {
            return null;
        }
        PacketReference ref = d.destMessages.get(id);
        if (ref == null) {
            return null;
        }
        return ref.checkLock(wait);
    }

    public static boolean isLocked(PartitionedStore ps, SysMessageID id) {
        if (ps != null) {
            return destinationListList.get(ps).isLocked(id);
        }
        PacketReference ref = get(null, id, false);
        if (ref == null) {
            return false;
        }
        return (ref.checkLock(false) == null);
    }

    private boolean isLocked(SysMessageID id) {

        DestinationUID uid = getPacketListFirst(id);
        if (uid == null) {
            return false;
        }
        Destination d = (Destination) destinationList.get(uid);
        if (d == null) {
            return false;
        }
        PacketReference ref = d.destMessages.get(id);
        if (ref == null) {
            return false;
        }
        return (ref.checkLock(false) == null);
    }

    /**
     * adds information on the new message to the globals tables. It may or may not change the size (since the size may
     * already have been taken into account
     *
     * @param checkLimits true if message is new, false if it is just being loaded into memory
     * @param ref the reference to use
     * @return true if the message was added, false it if wasnet because it had expired
     * @throws BrokerException if a system limit has been exceeded
     */
    static PacketListDMPair addNewMessage(PartitionedStore ps, boolean checkLimits, PacketReference ref) throws BrokerException {
        if (ps == null) {
            throw new BrokerException("IllegalArgument: addNewMessage(null, " + ref + ")");
        }
        DestinationList dl = destinationListList.get(ps);
        if (dl == null) {
            throw new BrokerException(Globals.getBrokerResources().getKString(BrokerResources.X_PARTITION_NOT_FOUND, ps));
        }
        return dl.addNewMessage(checkLimits, ref);
    }

    /**
     * caller must call PacketListDMPair.nullRef() if remote msg after completes enqueuing the msg
     */
    PacketListDMPair addNewMessage(boolean checkLimits, PacketReference ref) throws BrokerException {

        if (checkLimits) {
            // existing msgs can not fail to add if limits are
            // exceeded, so we only need to do limit checks on
            // non admin stored messages
            checkSystemLimit(ref);
        }

        // Add to list
        PacketListDMPair dmp = packetlistAdd(ref.getSysMessageID(), ref.getDestinationUID(), ref);
        if (ref.isExpired()) {
            dmp.setReturn(false);
        } else {
            dmp.setReturn(true);
        }

        return dmp;
    }

    public static long checkSystemLimit(PacketReference ref) throws BrokerException {

        long room = -1;

        // check message size
        long indsize = individual_max_size.getBytes();
        if (indsize > 0 && ref.byteSize() > indsize) {
            String limitstr = individual_max_size.toString();

            String msgs[] = { String.valueOf(ref.byteSize()), ref.getSysMessageID().toString(), MAX_MESSAGE_SIZE, limitstr };
            throw new BrokerException(Globals.getBrokerResources().getKString(BrokerResources.X_IND_MESSAGE_SIZE_EXCEEDED, msgs),
                    BrokerResources.X_IND_MESSAGE_SIZE_EXCEEDED, (Throwable) null, Status.ENTITY_TOO_LARGE);
        }

        long newsize = 0;
        int newcnt = 0;
        synchronized (totalcntLock) {
            newcnt = totalcnt + 1;
            newsize = totalbytes + ref.byteSize();
        }

        // first check if we have exceeded our maximum message count
        if (message_max_count > 0 && newcnt > message_max_count) {
            String limitstr = (message_max_count <= 0 ? Globals.getBrokerResources().getString(BrokerResources.M_UNLIMITED)
                    : String.valueOf(message_max_count));
            throw new BrokerException(Globals.getBrokerResources().getKString(BrokerResources.X_MAX_MESSAGE_COUNT_EXCEEDED, limitstr, ref.getSysMessageID()),
                    BrokerResources.X_MAX_MESSAGE_COUNT_EXCEEDED, (Throwable) null, Status.RESOURCE_FULL);
        }
        if (message_max_count > 0) {
            room = message_max_count - totalcnt;
            if (room < 0) {
                room = 0;
            }
        }
        // now check if we have exceeded our maximum message size
        if (max_size.getBytes() > 0 && newsize > max_size.getBytes()) {
            String limitstr = (max_size.getBytes() <= 0 ? Globals.getBrokerResources().getString(BrokerResources.M_UNLIMITED) : max_size.toString());
            throw new BrokerException(Globals.getBrokerResources().getKString(BrokerResources.X_MAX_MESSAGE_SIZE_EXCEEDED, limitstr, ref.getSysMessageID()),
                    BrokerResources.X_MAX_MESSAGE_SIZE_EXCEEDED, (Throwable) null, Status.RESOURCE_FULL);
        }
        if (max_size.getBytes() > 0) {
            long cnt = (max_size.getBytes() - totalbytes) / ref.byteSize();
            if (cnt < 0) {
                cnt = 0;
            }
            if (cnt < room) {
                room = cnt;
            }
        }
        return room;
    }

    public static void adjustTotalBytes(long objsize) {
        synchronized (totalcntLock) {
            totalbytes += objsize;
        }
    }

    public static void adjustTotals(long dstsize, long objsize) {
        synchronized (totalcntLock) {
            totalcnt += dstsize;
            totalbytes += objsize;
        }
    }

    public static void incrementTotals(long objsize, boolean nonpersist) {
        synchronized (totalcntLock) {
            totalcnt++;
            if (objsize > 0) {
                totalbytes += objsize;
            }
            if (nonpersist) {
                totalcntNonPersist++;
            }
        }
    }

    public static void decrementTotals(long objsize, boolean nonpersist) {
        synchronized (totalcntLock) {
            totalcnt--;
            if (objsize > 0) {
                totalbytes -= objsize;
            }
            if (nonpersist) {
                totalcntNonPersist--;
            }
        }
    }

    public static int totalCount() {
        synchronized (totalcntLock) {
            assert totalcnt >= 0;
            return totalcnt;
        }
    }

    public static long totalBytes() {
        synchronized (totalcntLock) {
            assert totalbytes >= 0;
            return totalbytes;
        }
    }

    public static int totalCountNonPersist() {
        synchronized (totalcntLock) {
            assert totalcntNonPersist >= 0;
            return totalcntNonPersist;
        }
    }

    public static float totalCountPercent() {
        if (message_max_count <= 0) {
            return (float) 0.0;
        }
        synchronized (totalcntLock) {
            return ((float) totalcnt / (float) message_max_count) * 100;
        }
    }

    public static boolean canAutoCreate(boolean queue) {
        return (queue ? ALLOW_QUEUE_AUTOCREATE : ALLOW_TOPIC_AUTOCREATE);
    }

    public static boolean canAutoCreate(boolean queue, int type) {

        if (DestType.isTemporary(type)) {
            return false;
        }

        return (queue ? ALLOW_QUEUE_AUTOCREATE : ALLOW_TOPIC_AUTOCREATE);
    }

    private static class PartitionMonitorTask implements Runnable {

        public static final int PARTITION_RELOAD = 0;
        public static final int PARTITION_ARRIVED = 1;
        public static final int PARTITION_ARRIVAL_NOTIFICATION = 2;
        public static final int PARTITION_ARRIVAL_CHECK = 3;

        private int type = PARTITION_ARRIVAL_CHECK;
        private UID partitionID = null;
        private String brokerID = null;

        public PartitionMonitorTask(int type, UID partitionID, String brokerID) {
            this.type = type;
            this.partitionID = partitionID;
            this.brokerID = brokerID;
        }

        @Override
        public void run() {
            if (shutdown) {
                return;
            }

            Globals.getLogger().log(Logger.INFO, Globals.getBrokerResources().getKString(BrokerResources.I_EXECUTE_PARTITION_TASK, this.toString()));

            switch (type) {
            case PARTITION_RELOAD:
            case PARTITION_ARRIVED:
                try {
                    DL.storePartitionArrived(partitionID);
                } catch (BrokerException e) {
                    if (e.getStatusCode() == Status.PRECONDITION_FAILED || e.getStatusCode() == Status.NOT_ALLOWED) {
                        Globals.getLogger().log(Logger.ERROR, e.getMessage(), e);
                        return;
                    }
                    Globals.getLogger().logStack(Logger.WARNING, e.getMessage(), e);
                    Globals.getLogger().log(Logger.INFO, "Resubmit partition monitor task " + this);
                    Globals.getTimer(false).schedule(new ResubmitPartitionMonitorTask(this), 30 * 1000L);
                }
                break;
            case PARTITION_ARRIVAL_NOTIFICATION:
                Globals.getLogger().log(Logger.INFO,
                        Globals.getBrokerResources().getKString(BrokerResources.I_NOTIFY_BROKER_PARTITION_ARRIVAL, brokerID, partitionID));
                try {
                    Globals.getClusterBroadcast().notifyPartitionArrival(partitionID, brokerID);
                } catch (Exception e) {
                    if (e instanceof BrokerException && ((BrokerException) e).getStatusCode() == Status.NOT_FOUND) {
                        Globals.getLogger().log(Logger.INFO, e.getMessage());
                    } else {
                        Globals.getLogger().logStack(Logger.WARNING, e.getMessage(), e);
                    }
                    ClusteredBroker cb = Globals.getClusterManager().getBroker(brokerID);
                    if (cb == null) {
                        Globals.getLogger().log(Logger.INFO, "Broker " + brokerID + " not found, cancel partition monitor event " + this);
                        return;
                    }
                    if (BrokerStatus.getBrokerLinkIsDown(cb.getStatus())) {
                        Globals.getLogger().log(Logger.INFO, "Broker " + brokerID + " link is down, cancel partition monitor event " + this);
                        return;
                    }
                    Globals.getLogger().log(Logger.INFO, "Resubmit partition monitor task " + this);
                    Globals.getTimer(false).schedule(new ResubmitPartitionMonitorTask(this), 30 * 1000L);
                }
                break;
            case PARTITION_ARRIVAL_CHECK:
                try {
                    DL.storePartitionArrived(null);
                } catch (BrokerException e) {
                    Globals.getLogger().log(Logger.WARNING, this + ": " + e.getMessage());
                    if (e.getStatusCode() == Status.RETRY) {
                        Globals.getLogger().log(Logger.INFO, "Resubmit partition monitor task " + this);
                        Globals.getTimer(false).schedule(new ResubmitPartitionMonitorTask(this), 30 * 1000L);
                    }
                }
                break;
            default:
            }
        }

        @Override
        public String toString() {
            StringBuilder buf = new StringBuilder();
            switch (type) {
            case PARTITION_RELOAD:
                buf.append("PARTITION_RELOAD");
                break;
            case PARTITION_ARRIVED:
                buf.append("PARTITION_ARRIVED");
                break;
            case PARTITION_ARRIVAL_NOTIFICATION:
                buf.append("PARTITION_ARRIVAL_NOTIFICATION");
                break;
            case PARTITION_ARRIVAL_CHECK:
                buf.append("PARTITION_ARRIVAL_CHECK");
                break;
            default:
            }
            buf.append("[").append((partitionID == null ? "" : partitionID));
            buf.append(", ").append((brokerID == null ? "" : brokerID)).append("]");
            return buf.toString();
        }
    }

    private static class ResubmitPartitionMonitorTask extends TimerTask {

        private PartitionMonitorTask task = null;

        public ResubmitPartitionMonitorTask(PartitionMonitorTask task) {
            this.task = task;
        }

        @Override
        public void run() {
            if (shutdown) {
                cancel();
                return;
            }
            try {
                partitionMonitor.execute(task);
            } catch (Exception e) {
                if (!shutdown) {
                    Globals.getLogger().logStack(Logger.WARNING, "Can't resubmit partition monitor task " + task, e);
                }
            }
        }
    }
}<|MERGE_RESOLUTION|>--- conflicted
+++ resolved
@@ -1,11 +1,7 @@
 /*
  * Copyright (c) 2000, 2020 Oracle and/or its affiliates. All rights reserved.
-<<<<<<< HEAD
- * Copyright (c) 2020 Contributors to Eclipse Foundation
+ * Copyright (c) 2020, 2021 Contributors to Eclipse Foundation
  * Copyright (c) 2020 Payara Services Ltd.
-=======
- * Copyright (c) 2020, 2021 Contributors to Eclipse Foundation
->>>>>>> 7b193e66
  *
  * This program and the accompanying materials are made available under the
  * terms of the Eclipse Public License v. 2.0, which is available at
