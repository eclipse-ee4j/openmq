<?xml version="1.0" encoding="UTF-8"?>
<!--

    Copyright (c) 2012, 2018 Oracle and/or its affiliates. All rights reserved.

    This program and the accompanying materials are made available under the
    terms of the Eclipse Public License v. 2.0, which is available at
    http://www.eclipse.org/legal/epl-2.0.

    This Source Code may also be made available under the following Secondary
    Licenses when the conditions for such availability set forth in the
    Eclipse Public License v. 2.0 are satisfied: GNU General Public License,
    version 2 with the GNU Classpath Exception, which is available at
    https://www.gnu.org/software/classpath/license.html.

    SPDX-License-Identifier: EPL-2.0 OR GPL-2.0 WITH Classpath-exception-2.0

-->

<project xmlns="http://maven.apache.org/POM/4.0.0" xmlns:xsi="http://www.w3.org/2001/XMLSchema-instance"
         xsi:schemaLocation="http://maven.apache.org/POM/4.0.0 http://maven.apache.org/maven-v4_0_0.xsd">
    <modelVersion>4.0.0</modelVersion>

    <parent>
<<<<<<< HEAD
       <groupId>org.glassfish.mq</groupId>
       <artifactId>mq-broker</artifactId>
       <version>5.1.2-SNAPSHOT</version>
=======
        <groupId>org.glassfish.mq</groupId>
        <artifactId>mq-broker</artifactId>
        <version>5.1.3-SNAPSHOT</version>
>>>>>>> 2f2a2fb8
    </parent>

    <artifactId>mq-partition</artifactId>
    <packaging>pom</packaging>
    <name>MQ Partition Modules</name>

    <modules>
        <module>persist-api</module>
        <module>persist-jdbc</module>
    </modules>

</project><|MERGE_RESOLUTION|>--- conflicted
+++ resolved
@@ -22,15 +22,9 @@
     <modelVersion>4.0.0</modelVersion>
 
     <parent>
-<<<<<<< HEAD
-       <groupId>org.glassfish.mq</groupId>
-       <artifactId>mq-broker</artifactId>
-       <version>5.1.2-SNAPSHOT</version>
-=======
         <groupId>org.glassfish.mq</groupId>
         <artifactId>mq-broker</artifactId>
         <version>5.1.3-SNAPSHOT</version>
->>>>>>> 2f2a2fb8
     </parent>
 
     <artifactId>mq-partition</artifactId>
