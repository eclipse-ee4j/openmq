--- conflicted
+++ resolved
@@ -24,12 +24,8 @@
     <parent>
        <groupId>org.glassfish.mq</groupId>
        <artifactId>mq-broker</artifactId>
-<<<<<<< HEAD
-       <version>5.1.2-SNAPSHOT</version>
-=======
        <version>5.1.3-SNAPSHOT</version>
        <relativePath>../pom.xml</relativePath>
->>>>>>> 2f2a2fb8
     </parent>
 
     <artifactId>mqpersist-jdbc</artifactId>
