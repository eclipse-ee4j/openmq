<?xml version="1.0" encoding="UTF-8"?>
<!--

    Copyright (c) 2011, 2018 Oracle and/or its affiliates. All rights reserved.

    This program and the accompanying materials are made available under the
    terms of the Eclipse Public License v. 2.0, which is available at
    http://www.eclipse.org/legal/epl-2.0.

    This Source Code may also be made available under the following Secondary
    Licenses when the conditions for such availability set forth in the
    Eclipse Public License v. 2.0 are satisfied: GNU General Public License,
    version 2 with the GNU Classpath Exception, which is available at
    https://www.gnu.org/software/classpath/license.html.

    SPDX-License-Identifier: EPL-2.0 OR GPL-2.0 WITH Classpath-exception-2.0

-->

<project xmlns="http://maven.apache.org/POM/4.0.0" xmlns:xsi="http://www.w3.org/2001/XMLSchema-instance" xsi:schemaLocation="http://maven.apache.org/POM/4.0.0 http://maven.apache.org/maven-v4_0_0.xsd">
    <modelVersion>4.0.0</modelVersion>

    <parent>
        <groupId>org.eclipse.ee4j</groupId>
        <artifactId>project</artifactId>
<<<<<<< HEAD
        <version>1.0.2</version>
=======
        <version>1.0.5</version>
>>>>>>> 2f2a2fb8
    </parent>

    <packaging>pom</packaging>
    <name>MQ Parent Project</name>
    <groupId>org.glassfish.mq</groupId>
    <artifactId>project</artifactId>
<<<<<<< HEAD
    <version>5.1.2-SNAPSHOT</version>
=======
    <version>5.1.3-SNAPSHOT</version>
>>>>>>> 2f2a2fb8
    <url>https://github.com/eclipse-ee4j/openmq</url>

    <scm>
        <connection>scm:git:https://github.com/eclipse-ee4j/openmq.git</connection>
        <developerConnection>
            scm:git:git@github.com:eclipse-ee4j/openmq.git
        </developerConnection>
        <url>https://github.com/eclipse-ee4j/openmq</url>
        <tag>HEAD</tag>
    </scm>

    <organization>
        <name>Eclipse Foundation</name>
        <url>https://www.eclipse.org/org/foundation/</url>
    </organization>

    <properties>
        <project.build.sourceEncoding>UTF-8</project.build.sourceEncoding>
    </properties>

    <build>
        <defaultGoal>install</defaultGoal>
    </build>

    <modules>
      	<module>main</module>
    </modules>

</project><|MERGE_RESOLUTION|>--- conflicted
+++ resolved
@@ -23,22 +23,14 @@
     <parent>
         <groupId>org.eclipse.ee4j</groupId>
         <artifactId>project</artifactId>
-<<<<<<< HEAD
-        <version>1.0.2</version>
-=======
         <version>1.0.5</version>
->>>>>>> 2f2a2fb8
     </parent>
 
     <packaging>pom</packaging>
     <name>MQ Parent Project</name>
     <groupId>org.glassfish.mq</groupId>
     <artifactId>project</artifactId>
-<<<<<<< HEAD
-    <version>5.1.2-SNAPSHOT</version>
-=======
     <version>5.1.3-SNAPSHOT</version>
->>>>>>> 2f2a2fb8
     <url>https://github.com/eclipse-ee4j/openmq</url>
 
     <scm>
